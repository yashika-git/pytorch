--- conflicted
+++ resolved
@@ -1628,10 +1628,7 @@
         beta2=0.999,
         epsilon=0.1,
         weight_decay=0.0,
-<<<<<<< HEAD
-=======
         ema_options=None,
->>>>>>> 8be5b1ca
         bias_correction_first=True,
         policy="fixed",
         engine="",
@@ -1647,8 +1644,6 @@
         self.policy = policy
         self.engine = engine
         self.init_kwargs = kwargs
-<<<<<<< HEAD
-=======
         self._process_ema_options(ema_options)
 
     def _process_ema_options(self, ema_options):
@@ -1658,7 +1653,6 @@
             self.ema_end = ema_options.get("ema_end", None)
             self.ema_step = ema_options.get("ema_step", None)
             self.ema_alpha = ema_options.get("ema_alpha", None)
->>>>>>> 8be5b1ca
 
     def _run(self, net, param_init_net, param_info):
         param = param_info.blob
@@ -1702,8 +1696,6 @@
                 bias_correction_first=self.bias_correction_first,
             )
 
-<<<<<<< HEAD
-=======
             if self.ema_enabled:
                 param_ema = str(param) + "_ema"
                 if not param_init_net.BlobIsDefined(param_ema):
@@ -1719,7 +1711,6 @@
                     ema_alpha=self.ema_alpha,
                 )
 
->>>>>>> 8be5b1ca
     def scale_learning_rate(self, scale):
         self.alpha *= scale
         return
