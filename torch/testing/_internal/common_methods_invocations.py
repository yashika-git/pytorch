--- conflicted
+++ resolved
@@ -2913,18 +2913,6 @@
 
     return samples + [vec_sample]
 
-<<<<<<< HEAD
-def sample_inputs_diag_embed(op_info, device, dtype, requires_grad, **kwargs):
-    make_arg = partial(make_tensor, dtype=dtype, low=None, high=None, device=device, requires_grad=requires_grad)
-
-    shapes = ((S, S),)
-
-    def generator():
-        for shape in shapes:
-            yield SampleInput(make_arg(shape))
-
-    return list(generator())
-=======
 def sample_inputs_diagonal(op_info, device, dtype, requires_grad, **kwargs):
     make_arg = partial(make_tensor, dtype=dtype, device=device, requires_grad=requires_grad, low=None, high=None)
 
@@ -2949,7 +2937,6 @@
 
     samples = [SampleInput(tensor, args=arg) for tensor, arg in tensors]
     return samples + [vec_sample]
->>>>>>> e41fa6dc
 
 def sample_inputs_logit(op_info, device, dtype, requires_grad, **kwargs):
     low, high = op_info.domain
@@ -4439,11 +4426,6 @@
            dtypesIfCUDA=all_types_and_complex_and(torch.bool, torch.half, torch.bfloat16),
            sample_inputs_func=sample_inputs_diag),
     OpInfo('diag_embed',
-<<<<<<< HEAD
-           dtypes=all_types_and_complex_and(torch.bool, torch.float16, torch.bfloat16),
-           supports_out=False,
-           sample_inputs_func=sample_inputs_diag_embed),
-=======
            dtypes=all_types_and_complex_and(torch.bool, torch.bfloat16, torch.float16),
            supports_out=False,
            supports_forward_ad=True,
@@ -4457,7 +4439,6 @@
            dtypes=all_types_and_complex_and(torch.bool, torch.bfloat16, torch.float16),
            supports_autograd=False,
            sample_inputs_func=sample_inputs_comparison_ops),
->>>>>>> e41fa6dc
     OpInfo('fmax',
            op=torch.fmax,
            dtypes=all_types_and(torch.float16, torch.bfloat16, torch.bool),
@@ -6569,21 +6550,6 @@
         ('clone', (), NO_ARGS, 'scalar'),
         ('contiguous', (S, S), NO_ARGS, '', (True,)),
         ('contiguous', torch.randn(S, S).transpose(0, 1), NO_ARGS, 'not_contiguous', (True,)),
-<<<<<<< HEAD
-        ('diagonal', (M, M), NO_ARGS, '2d'),
-        ('diagonal', (3, 5), NO_ARGS, '2d_wide'),
-        ('diagonal', (3, 5), (2,), '2d_wide_pos'),
-        ('diagonal', (3, 5), (-2,), '2d_wide_neg'),
-        ('diagonal', (5, 3), NO_ARGS, '2d_tall'),
-        ('diagonal', (5, 3), (2,), '2d_tall_pos'),
-        ('diagonal', (5, 3), (-2,), '2d_tall_neg'),
-        ('diagonal', (M, M), (1,), '2d_1'),
-        ('diagonal', (M, M), (2,), '2d_2'),
-        ('diagonal', (M, M, M), (1, 1, 2), '3d_1'),
-        ('diagonal', (M, M, M), (2, 0, 1), '3d_2'),
-        ('diagonal', (M, M, M), (-2, 0, 1), '3d_3'),
-=======
->>>>>>> e41fa6dc
         ('tril', (M, M), NO_ARGS),
         ('tril', (M, M), (2,), 'idx'),
         ('tril', (S, M, M), NO_ARGS, 'batched'),
