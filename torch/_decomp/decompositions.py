import torch
from torch import Tensor
from torch._decomp import register_decomposition
from enum import Enum
from typing import Tuple, Optional, List, Callable
import torch.nn.functional as F
import functools
from torch.utils._pytree import tree_map, tree_flatten
import torch._prims.utils as utils
import torch._refs as refs

# None of these functions are publicly accessible; get at them
# from torch._decomps
__all__: List[str] = []

aten = torch.ops.aten


class Reduction(Enum):
    NONE = 0
    MEAN = 1
    SUM = 2


# This wraps a decomposition and performs various type promotion logic within it, depending on the strategy provided
# We're currently re-using ELEMENTWISE_TYPE_PROMOTION_KIND, although some of the usages are on non-elementwise ops
# Will need to validate the non-elementwise uses
def type_casts(f: Callable, type_promotion: refs.ELEMENTWISE_TYPE_PROMOTION_KIND):
    @functools.wraps(f)
    def inner(*args, **kwargs):
        flat_args = [x for x in tree_flatten((args, kwargs))[0] if isinstance(x, Tensor)]
        computation_dtype, result_dtype = refs._elementwise_dtypes(*flat_args, type_promotion=type_promotion)

        # TODO: pretty sure this is not quite right
        def increase_prec(x):
            if isinstance(x, Tensor):
                return x.to(computation_dtype)
            else:
                return x

        def decrease_prec(x):
            if isinstance(x, Tensor):
                return x.to(result_dtype)
            else:
                return x

        r = f(*tree_map(increase_prec, args), **tree_map(increase_prec, kwargs))
        return tree_map(decrease_prec, r)

    return inner

pw_cast_for_opmath = functools.partial(type_casts, type_promotion=refs.ELEMENTWISE_TYPE_PROMOTION_KIND.OP_MATH)
reduction_complex_to_real = functools.partial(type_casts, type_promotion=refs.ELEMENTWISE_TYPE_PROMOTION_KIND.COMPLEX_TO_FLOAT)
pw_cast_for_int_to_real = functools.partial(type_casts, type_promotion=refs.ELEMENTWISE_TYPE_PROMOTION_KIND.INT_TO_FLOAT)

# This expands x until x.dim() == dim. Might be useful as an operator
def _unsqueeze_to_dim(x: Tensor, dim: int):
    for _ in range(dim - x.dim()):
        x = x.unsqueeze(-1)
    return x


@register_decomposition(aten.tanh_backward)
@pw_cast_for_opmath
def tanh_backward(out_grad: Tensor, y: Tensor):
    return out_grad * (1 - y * y).conj_physical()


@register_decomposition(aten.sigmoid_backward)
@pw_cast_for_opmath
def sigmoid_backward(out_grad: Tensor, y: Tensor):
    return out_grad * (y * (1 - y)).conj_physical()


@register_decomposition(aten.softplus_backward)
@pw_cast_for_opmath
def softplus_backward(out_grad: Tensor, x: Tensor, beta: float, threshold: float):
    z = (x * beta).exp()
    return torch.where((x * beta) > threshold, out_grad, out_grad * z / (z + 1.0))


@register_decomposition(aten.elu)
@pw_cast_for_opmath
def elu(
    self: Tensor, alpha: float = 1, scale: float = 1, input_scale: float = 1
) -> Tensor:
    negcoef = alpha * scale
    poscoef = scale
    negiptcoef = input_scale
    return torch.where(
        self > 0, self * poscoef, (torch.exp(self * negiptcoef) - 1) * negcoef
    )


@register_decomposition(aten.elu_backward)
@pw_cast_for_opmath
def elu_backward(
    grad_output: Tensor,
    alpha: float,
    scale: float,
    input_scale: float,
    is_result: bool,
    self_or_result: Tensor,
):
    negcoef = alpha * scale
    poscoef = scale
    negiptcoef = input_scale
    if is_result:
        return torch.where(
            self_or_result <= 0,
            grad_output * negiptcoef * (self_or_result + negcoef),
            self_or_result * poscoef,
        )
    else:
        return torch.where(
            self_or_result <= 0,
            grad_output * negiptcoef * negcoef * torch.exp(self_or_result * negiptcoef),
            grad_output * poscoef,
        )


@register_decomposition(aten.hardsigmoid)
@pw_cast_for_opmath
def hardsigmoid(self: Tensor) -> Tensor:
    return torch.clamp(torch.clamp(self + 3, min=0), max=6) / 6


@register_decomposition(aten.hardsigmoid_backward)
@pw_cast_for_opmath
def hardsigmoid_backward(grad_output: Tensor, self: Tensor):
    return torch.where(
        (self > -3.0) & (self < 3.0),
        grad_output * (1.0 / 6.0),
        grad_output.new_zeros(()),
    )


@register_decomposition(aten.hardtanh)
@pw_cast_for_opmath
def hardtanh(self: Tensor, min_val: float = -1, max_val: float = 1) -> Tensor:
    return torch.clamp(self, min_val, max_val)


@register_decomposition(aten.hardtanh_backward)
@pw_cast_for_opmath
def hardtanh_backward(
    grad_output: Tensor, self: Tensor, min_val: float, max_val: float
):
    return torch.where(
        (self <= min_val) | (self >= max_val), grad_output.new_zeros(()), grad_output
    )


@register_decomposition(aten.hardshrink_backward)
@pw_cast_for_opmath
def hardshrink_backward(grad_out: Tensor, self: Tensor, lambd: float):
    return torch.where(
        (self >= -lambd) & (self <= lambd), grad_out.new_zeros(()), grad_out
    )


@register_decomposition(aten.hardswish)
@pw_cast_for_opmath
def hardswish(self: Tensor) -> Tensor:
    return self * torch.clamp(torch.clamp(self + 3, min=0), max=6) / 6


@register_decomposition(aten.hardswish_backward)
@pw_cast_for_opmath
def hardswish_backward(grad_output: Tensor, self: Tensor) -> Tensor:
    return torch.where(
        self < -3,
        grad_output.new_zeros(()),
        torch.where(self <= 3, grad_output * ((self / 3) + 0.5), grad_output),
    )


@register_decomposition(aten.threshold_backward)
@pw_cast_for_opmath
def threshold_backward(grad_output: Tensor, self: Tensor, threshold: float):
    return torch.where(self <= threshold, grad_output.new_zeros(()), grad_output)


@register_decomposition(aten.leaky_relu)
@pw_cast_for_opmath
def leaky_relu(self: Tensor, negative_slope: float = 0.01) -> Tensor:
    return torch.where(self > 0, self, self * negative_slope)


@register_decomposition(aten.leaky_relu_backward)
@pw_cast_for_opmath
def leaky_relu_backward(
    grad_output: Tensor, self: Tensor, negative_slope: float, self_is_result: bool
):
    return torch.where(self > 0, grad_output, grad_output * negative_slope)



@register_decomposition(aten.gelu)
@pw_cast_for_opmath
def gelu(self: Tensor, approximate: str = 'none') -> Tensor:
    M_SQRT2 = 1.41421356237309504880
    M_SQRT1_2 = 0.70710678118654752440
    M_2_SQRTPI = 1.12837916709551257390
    if approximate == 'tanh':
        kBeta = M_SQRT2 * M_2_SQRTPI * 0.5
        kKappa = 0.044715
        x_cube = self * self * self
        inner = kBeta * (self + kKappa * x_cube)
        return 0.5 * self * (1 + torch.tanh(inner))
    else:
        kAlpha = M_SQRT1_2
        return self * 0.5 * (1 + torch.erf(self * kAlpha))


@register_decomposition(aten.gelu_backward)
@pw_cast_for_opmath
def gelu_backward(grad: Tensor, self: Tensor, approximate: str = "none"):
    M_SQRT2 = 1.41421356237309504880
    M_SQRT1_2 = 0.70710678118654752440
    M_2_SQRTPI = 1.12837916709551257390
    if approximate == 'tanh':
        kBeta = M_SQRT2 * M_2_SQRTPI * 0.5
        kKappa = 0.044715
        x_sq = self * self
        x_cube = x_sq * self
        inner = kBeta * (self + kKappa * x_cube)
        tanh_inner = torch.tanh(inner)

        left = 0.5 * self
        right = 1 + tanh_inner

        left_derivative = 0.5 * right

        tanh_derivative = 1 - tanh_inner * tanh_inner
        inner_derivative = kBeta * (1 + 3 * kKappa * x_sq)
        right_derivative = left * tanh_derivative * inner_derivative

        return grad * (left_derivative + right_derivative)
    else:
        kAlpha = M_SQRT1_2
        kBeta = M_2_SQRTPI * M_SQRT1_2 * 0.5
        cdf = 0.5 * (1 + torch.erf(self * kAlpha))
        pdf = kBeta * torch.exp(self * self * -0.5)
        return grad * (cdf + self * pdf)


@register_decomposition(aten.mish_backward)
@pw_cast_for_opmath
def mish_backward(grad_output: Tensor, input: Tensor):
    input_tanh_softplus = torch.tanh(F.softplus(input))
    input_sigmoid = torch.sigmoid(input)
    out = input * input_sigmoid * (1 - input_tanh_softplus * input_tanh_softplus)
    return grad_output * (input_tanh_softplus + out)


@register_decomposition(aten.silu)
@pw_cast_for_opmath
def silu(self: Tensor) -> Tensor:
    return self * torch.sigmoid(self)


@register_decomposition(aten.silu_backward)
@pw_cast_for_opmath
def silu_backward(grad_output: Tensor, self: Tensor) -> Tensor:
    sigmoid = 1 / (1 + torch.exp(-self))
    return grad_output * sigmoid * (1 + self * (1 - sigmoid))


@register_decomposition(aten.softshrink_backward)
def softshrink_backward(grad_output: Tensor, self: Tensor, lambd: float) -> Tensor:
    return torch.where(
        (self >= -lambd) & (self <= lambd), grad_output.new_zeros(()), grad_output
    )


@register_decomposition(aten.prelu_backward)
@pw_cast_for_opmath
def prelu_backward(
    grad_output: Tensor, self: Tensor, weight: Tensor
) -> Tuple[Tensor, Tensor]:
    # Logic is more complicated than I would like.  Basically, weight can either
    # be a scalar or a vector of size [C], and in the forward pass it's
    # broadcast against [N, C, ...]. So now, we need to do the corresponding
    # reduction, which is harder than we'd like...
    cur_weight = weight
    for _ in range(2, grad_output.dim()):
        cur_weight = cur_weight.unsqueeze(-1)
    input_grad = torch.where(self > 0, grad_output, cur_weight * grad_output)
    weight_grad_collector = torch.where(
        self > 0, grad_output.new_zeros(()), self * grad_output
    )
    out = weight_grad_collector.sum_to_size(cur_weight.shape)
    while out.dim() > weight.dim():
        out = out.squeeze(-1)
    return (input_grad, out)


@register_decomposition(aten.rrelu_with_noise_backward)
@pw_cast_for_opmath
def rrelu_with_noise_backward(
    grad_output: Tensor,
    self: Tensor,
    noise: Tensor,
    lower: float,
    upper: float,
    training: bool,
    self_is_result: bool,
) -> Tensor:
    if training and upper - lower > 1e-6:
        return grad_output.mul(noise)
    else:
        negative_slope = (lower + upper) / 2
        return aten.leaky_relu_backward(grad_output, self, negative_slope, self_is_result)


@register_decomposition(aten.log_sigmoid_backward)
@pw_cast_for_opmath
def log_sigmoid_backward(grad_output: Tensor, self: Tensor, buffer: Tensor) -> Tensor:
    in_negative = self < 0
    max_deriv = torch.where(in_negative, 1, 0)
    sign = torch.where(in_negative, 1, -1)
    z = torch.exp(-torch.abs(self))
    return grad_output * (max_deriv - sign * (z / (1 + z)))
    # CPU has a special formula that uses buffer, but disabled for convenience sake
    # return (max_deriv - sign * (buffer / (1 + buffer))) * grad_output


def apply_loss_reduction(loss: Tensor, reduction: int):
    if reduction == Reduction.MEAN.value:
        return torch.mean(loss)
    elif reduction == Reduction.SUM.value:
        return torch.sum(loss)
    else:
        return loss


def to_real_dtype(dtype: torch.dtype):
    if dtype == torch.complex32:
        return torch.float16
    elif dtype == torch.complex64:
        return torch.float32
    elif dtype == torch.complex128:
        return torch.float64


@register_decomposition(aten.l1_loss)
def l1_loss(
    self: Tensor, target: Tensor, reduction: int = Reduction.MEAN.value
) -> Tensor:
    loss = (self - target).abs()
    # PyTorch semantics result in the output of l1_loss having the corresponding
    # real dtype to self.  This may not happen without explicit casting if say
    # self: complex64 and target: float64, which results in loss: float64
    float_type = to_real_dtype(self.dtype)
    return apply_loss_reduction(loss, reduction).to(float_type)


@register_decomposition(aten.l1_loss_backward)
@pw_cast_for_opmath
def l1_loss_backward(
    grad_output: Tensor,
    self: Tensor,
    target: Tensor,
    reduction: int = Reduction.MEAN.value,
):
    sign = torch.sign(self - target)

    norm = sign / self.numel() if reduction == Reduction.MEAN.value else sign
    return grad_output * norm


@register_decomposition(aten.mse_loss)
def mse_loss(
    self: Tensor, target: Tensor, reduction: int = Reduction.MEAN.value
) -> Tensor:
    loss = (self - target) ** 2
    return apply_loss_reduction(loss, reduction)


@register_decomposition(aten.mse_loss_backward)
@pw_cast_for_opmath
def mse_loss_backward(
    grad_output: Tensor, input: Tensor, target: Tensor, reduction: int
):
    norm = 2.0 / input.numel() if reduction == Reduction.MEAN.value else 2.0
    return norm * (input - target) * grad_output


@register_decomposition(aten.huber_loss)
@pw_cast_for_opmath
def huber_loss(
    self: Tensor,
    target: Tensor,
    reduction: int = Reduction.MEAN.value,
    delta: float = 1.0,
) -> Tensor:
    assert delta > 0, "huber_loss does not support non-positive values for delta."
    z = (self - target).abs()
    loss = torch.where(z < delta, 0.5 * z * z, delta * (z - 0.5 * delta))
    return apply_loss_reduction(loss, reduction)


@register_decomposition(aten.huber_loss_backward)
@pw_cast_for_opmath
def huber_loss_backward(
    grad_output: Tensor, self: Tensor, target: Tensor, reduction: int, delta: float
):
    norm = 1.0 / self.numel() if reduction == Reduction.MEAN.value else 1.0
    x = self - target
    return torch.where(
        x < -delta,
        -norm * grad_output * delta,
        torch.where(x > delta, norm * grad_output * delta, norm * x * grad_output),
    )


@register_decomposition(aten.nll_loss_backward)
def nll_loss_backward(
    grad_output: Tensor,
    self: Tensor,
    target: Tensor,
    weight: Optional[Tensor],
    reduction: int,
    ignore_index: int,
    total_weight: Tensor,
) -> Tensor:
    assert 0 <= self.dim() <= 2, "input tensor should be 1D or 2D"
    assert (
        target.dim() <= 1
    ), "0D or 1D target tensor expected, multi-target not supported"

    no_batch_dim = self.dim() == 1 and target.dim() == 0
    assert no_batch_dim or (
        self.shape[0] == target.shape[0]
    ), f"size mismatch (got input: {self.shape}, target: {target.shape})"
    assert total_weight.numel() == 1, (
        "expected total_weight to be a single element tensor, got: ",
        f"{total_weight.shape} ({total_weight.numel()} elements)",
    )

    assert (
        weight is None or weight.numel() == self.shape[-1]
    ), "weight tensor should be defined either for all or no classes"

    if reduction == Reduction.NONE.value and self.dim() == 2:
        assert grad_output.dim() == 1 and grad_output.shape[0] == self.shape[0], (
            f"Expected a tensor of dimension 1 and tensor.size[0] == {self.shape[0]} but "
            f"got: dimension {grad_output.dim()} and tensor.size[0] == {grad_output.shape[0]}"
        )
    else:
        assert (
            grad_output.dim() <= 1 and grad_output.numel() == 1
        ), f"Expected a single element grad_output tensor, but got: {grad_output.shape}"

    channel_dim = 0 if self.dim() < 2 else 1
    if reduction == Reduction.MEAN.value:
        grad_output = grad_output / total_weight

    target = target.unsqueeze(channel_dim)
    grad_input = torch.zeros_like(self)
    grad_input = torch.scatter(grad_input, channel_dim, target, -1.0)

    if grad_input.dim() > grad_output.dim() > 0:
        grad_output = grad_output.unsqueeze(channel_dim)

    if weight is not None:
        new_shape = [1 for _ in range(self.dim())]
        new_shape[channel_dim] = weight.shape[0]
        weight.reshape(new_shape)
        grad_output = grad_output * weight

    has_ignore_index = ignore_index >= 0
    if has_ignore_index:
        ignore_index_mask = target != ignore_index
        grad_output = grad_output * ignore_index_mask

    return grad_input * grad_output


@register_decomposition(aten.binary_cross_entropy)
@pw_cast_for_opmath
def binary_cross_entropy(
    self: Tensor,
    target: Tensor,
    weight: Optional[Tensor] = None,
    reduction: int = Reduction.MEAN.value,
) -> Tensor:
    # We cannot currently model this without introducing data-dependent control flow
    # TORCH_CHECK(
    #     (input_val >= 0) && (input_val <= 1),
    #     "all elements of input should be between 0 and 1"
    # )
    loss = (target - 1) * torch.maximum(
        torch.log(1 - self), self.new_full((), -100)
    ) - target * torch.maximum(torch.log(self), self.new_full((), -100))
    if weight is not None:
        loss = loss * weight
    return apply_loss_reduction(loss, reduction)


@register_decomposition(aten.binary_cross_entropy_backward)
@pw_cast_for_opmath
def binary_cross_entropy_backward(
    grad_output: Tensor,
    self: Tensor,
    target: Tensor,
    weight: Optional[Tensor] = None,
    reduction: int = Reduction.MEAN.value,
) -> Tensor:
    EPSILON = 1e-12
    result = grad_output * (self - target) / torch.clamp(self * (1 - self), min=EPSILON)
    if weight is not None:
        result = result * weight
    if reduction == Reduction.MEAN.value:
        result = result / self.numel()
    return result


@register_decomposition(aten._euclidean_dist)
def _euclidean_dist(x1: Tensor, x2: Tensor) -> Tensor:
    x1_norm = x1.pow(2).sum(-1, True)
    x1_pad = torch.ones_like(x1_norm, memory_format=torch.contiguous_format)
    x2_norm = x2.pow(2).sum(-1, True)
    x2_pad = torch.ones_like(x2_norm, memory_format=torch.contiguous_format)
    x1_ = torch.cat([x1.mul(-2), x1_norm, x1_pad], -1)
    x2_ = torch.cat([x2, x2_pad, x2_norm], -1)
    result = x1_.matmul(x2_.mT)
    return result.clamp_min(0).sqrt()


@register_decomposition(aten.slice_backward)
def slice_backward(
    grad_output: Tensor,
    input_sizes: List[int],
    dim: int,
    start: int,
    end: int,
    step: int,
):
    grad_input = grad_output.new_zeros(input_sizes)
    return torch.slice_scatter(grad_input, grad_output, dim, start, end, step)


@register_decomposition(aten.select_backward)
def select_backward(grad_output: Tensor, input_sizes: List[int], dim: int, index: int):
    grad_input = grad_output.new_zeros(input_sizes)
    return torch.select_scatter(grad_input, grad_output, dim, index)


@register_decomposition(aten.diagonal_backward)
def diagonal_backward(
    grad_output: Tensor, input_sizes: List[int], offset: int, dim1: int, dim2: int
):
    grad_input = grad_output.new_zeros(input_sizes)
    return torch.diagonal_scatter(grad_input, grad_output, offset, dim1, dim2)


@register_decomposition(aten._softmax_backward_data)
@pw_cast_for_opmath
def _softmax_backward_data(
    grad_output: Tensor, output: Tensor, dim: int, input_dtype: int
):
    new_grad = grad_output * output
    return new_grad - output * torch.sum(new_grad, dim=dim, keepdim=True)


@register_decomposition(aten._log_softmax_backward_data)
@pw_cast_for_opmath
def _log_softmax_backward_data(
    grad_output: Tensor, output: Tensor, dim: int, input_dtype: int
):
    grad_input = grad_output - torch.exp(output) * torch.sum(
        grad_output, dim=dim, keepdim=True
    )
    return grad_input


# TODO: the type annotations on arguments are not quite right


@register_decomposition(aten.im2col_backward)
def im2col_backward(
    grad_output: Tensor,
    input_size: List[int],
    kernel_size: List[int],
    dilation: List[int],
    padding: List[int],
    stride: List[int],
) -> Tensor:
    return F.fold(grad_output, input_size, kernel_size, dilation, padding, stride)  # type: ignore[arg-type]


@register_decomposition(aten.col2im_backward)
def col2im_backward(
    grad_output: Tensor,
    kernel_size: List[int],
    dilation: List[int],
    padding: List[int],
    stride: List[int],
) -> Tensor:
    return F.unfold(grad_output, kernel_size, dilation, padding, stride)  # type: ignore[arg-type]


@register_decomposition(aten.masked_fill.Scalar)
def masked_fill_Scalar(self: Tensor, mask: Tensor, value: float) -> Tensor:
    return torch.where(mask, utils.dtype_to_type(self.dtype)(value), self)


@register_decomposition(aten.masked_fill.Tensor)
def masked_fill_Tensor(self: Tensor, mask: Tensor, value: Tensor) -> Tensor:
    return torch.where(mask, value, self)


@register_decomposition(aten.native_dropout_backward)
@pw_cast_for_opmath
def native_dropout_backward(grad_output: Tensor, mask: Tensor, scale: float):
    return grad_output * (mask.type_as(grad_output) * scale)


@register_decomposition(aten.reciprocal)
def reciprocal(self: Tensor) -> Tensor:
    return 1 / self


@register_decomposition(aten.logit)
@pw_cast_for_int_to_real
def logit(self: Tensor, eps: Optional[float] = None) -> Tensor:
    if eps is None:
        eps = -1.0
    lo = eps
    hi = 1 - eps
    self = torch.clamp(self, lo, hi)
    return (self / (1 - self)).log()


@register_decomposition(aten.logit_backward)
@pw_cast_for_opmath
def logit_backward(
    grad_output: Tensor, self: Tensor, eps: Optional[float] = None
) -> Tensor:
    if eps is not None:
        lo = eps
        hi = 1.0 - lo
        return torch.where(
            torch.logical_and(self >= lo, self <= hi),
            grad_output / (self * (1.0 - self)),
            self.new_zeros(()),
        )
    else:
        return torch.where(
            torch.logical_and(self >= 0.0, self <= 1.0),
            grad_output / (self * (1.0 - self)),
            self.new_full((), float("nan")),
        )


@register_decomposition(aten.native_dropout)
@pw_cast_for_opmath
def native_dropout_decomposition(input: Tensor, p: float, train: Optional[bool]):
    bool_mask = torch.rand_like(input) < p
    res = bool_mask * input * float(1.0 / p)
    return [res, bool_mask]


# TODO: Correct the type promotion semantics
@register_decomposition(aten._softmax)
@pw_cast_for_opmath
def _softmax(x: Tensor, dim: int, half_to_float: bool):
    x_max = torch.max(x, dim, keepdim=True)[0]
    unnormalized = torch.exp(x - x_max)
    return unnormalized / torch.sum(unnormalized, dim, keepdim=True)


# TODO: Correct the type promotion semantics
@register_decomposition(aten._log_softmax)
@pw_cast_for_opmath
def _log_softmax(x: Tensor, dim: int, half_to_float: bool):
    x_max = torch.max(x, dim, keepdim=True)[0]
    shifted = x - x_max
    shifted_logsumexp = torch.log(torch.sum(torch.exp(shifted), dim, keepdim=True))
    return shifted - shifted_logsumexp


@register_decomposition(aten.addcdiv)
@pw_cast_for_opmath
def addcdiv(self: Tensor, tensor1: Tensor, tensor2: Tensor, value: float = 1):
    return self + value * (tensor1 / tensor2)


# Remove special case when https://github.com/pytorch/pytorch/pull/72949 is landed.
@register_decomposition(aten.addcmul)
@pw_cast_for_opmath
def addcmul(self: Tensor, tensor1: Tensor, tensor2: Tensor, value: float = 1):
    if self.is_floating_point() or self.is_complex():
        return self + value * tensor1 * tensor2
    else:
        return self + int(value) * tensor1 * tensor2


@register_decomposition(aten.rsub.Tensor)
def rsub_Tensor(self: Tensor, other: Tensor, alpha: float = 1) -> Tensor:
    return torch.sub(other, self, alpha=alpha)


@register_decomposition(aten.rsub.Scalar)
def rsub_Scalar(self: Tensor, other: float, alpha: float = 1) -> Tensor:
    return torch.sub(other, self, alpha=alpha)


@register_decomposition(aten.embedding)
def embedding(
    weight: Tensor,
    indices: Tensor,
    padding_idx: int = -1,
    scale_grad_by_freq: bool = False,
    sparse: bool = False,
) -> Tensor:
    assert weight.dim() == 2, "'weight' must be 2-D"
    # TODO: Assert not ported over yet
    #   auto indices_arg = TensorArg(indices, "indices", 1);
    #   checkScalarTypes("embedding", indices_arg, {kLong, kInt});

    if indices.dim() == 1:
        return weight.index_select(0, indices)

    size = list(indices.shape)
    for d in weight.shape[1:]:
        size.append(d)

    return weight.index_select(0, indices.reshape(-1)).view(size)

# TODO: Correct the type promotion semantics
@register_decomposition(aten.embedding_dense_backward)
def embedding_dense_backward(
    grad_output: Tensor,
    indices: Tensor,
    num_weights: int,
    padding_idx: int,
    scale_grad_by_freq: bool,
):
    numel = indices.numel()
    grad = grad_output.view(numel, grad_output.size(-1))
    grad_weight = grad_output.new_zeros((num_weights, grad_output.shape[-1]))
    indices_rank1 = indices.view(numel)
    if scale_grad_by_freq:
        counts = indices.new_zeros((num_weights,))
        ones = indices.new_ones((numel,))
        counts = counts.index_put([indices_rank1], ones, accumulate=True)
        grad_weights_scale = counts[indices_rank1]
        grad = grad / grad_weights_scale.unsqueeze(1)
    skip_padding = (indices_rank1 != padding_idx).unsqueeze(1)
    skip_padding = skip_padding.expand_as(grad)
    zero_grad = torch.full_like(grad, 0)
    return grad_weight.index_put(
        [indices_rank1], torch.where(skip_padding, grad, zero_grad), accumulate=True
    )


def prod(x: List[int]):
    r = 1
    for i in x:
        r *= i
    return r


@register_decomposition(aten.split_with_sizes)
def split_with_sizes(
    self: Tensor, split_sizes: List[int], dim: int = 0
) -> List[Tensor]:
    num_splits = len(split_sizes)
    splits = []
    start_idx = 0
    for i in range(num_splits):
        length = split_sizes[i]
        splits.append(self.narrow(dim, start_idx, length))
        start_idx += length
    return splits


@register_decomposition(aten.split.Tensor)
def split(self: Tensor, split_size: int, dim: int = 0) -> List[Tensor]:
    input_sizes = self.shape
    dim_size = input_sizes[dim]
    if split_size == 0:
        assert dim_size == 0
        return [self]
    chunks = (dim_size + split_size - 1) // split_size
    split_sizes = [split_size for i in range(chunks)]
    split_sizes[chunks - 1] = split_size - (split_size * chunks - dim_size)
    return torch.split(self, split_sizes, dim)


# TODO: this doesn't appear to have enough precision in bfloat16
@register_decomposition(aten.addmm)
@pw_cast_for_opmath
def addmm(self: Tensor, mat1: Tensor, mat2: Tensor, beta: int = 1, alpha: int = 1):
    if not self.is_floating_point() and not self.is_complex():
        beta = int(beta)
        alpha = int(alpha)
    out = alpha * torch.mm(mat1, mat2)
    if beta == 0:
        return out
    return beta * self + out


# TODO: Correct the type promotion semantics
@register_decomposition(aten.native_layer_norm)
@pw_cast_for_opmath
def native_layer_norm(
    input: Tensor,
    normalized_shape: List[int],
    weight: Optional[Tensor],
    bias: Optional[Tensor],
    eps: float,
) -> Tuple[Tensor, Tensor, Tensor]:
    input_shape = input.shape
    input_ndim = input.dim()

    axis = input_ndim - len(normalized_shape)
    M = prod(input_shape[:axis])  # type: ignore[arg-type]

    # Hmm... not sure how I get around this...
    # Basically, native_batch_norm doesn't support 0-entry tensors, while
    # native_layer_norm does (and is tested by OpInfos!)
    if M > 0:
        input_reshaped = input.view(1, M, -1)
    else:
        return (input, input.new_zeros((0,)), input.new_zeros((0,)))

    # Unlike Batch Normalization, which applies scalar scale and bias for each
    # entire channel/plane with the affine option, Layer Normalization applies
    # per-element scale and bias. E.g. For input {N, C, H, W}, weight for
    # batchnorm has shape {C} while weight for layernorm has shape {H, W} or {W}.
    out, mean, rstd = aten.native_batch_norm(
        input_reshaped,
        weight=None,
        bias=None,
        running_mean=None,
        running_var=None,
        training=True,
        momentum=0.0,
        eps=eps,
    )
    out = out.view(input_shape)
    if weight is not None:
        out = out * weight
    if bias is not None:
        out = out + bias

    stat_shape = list(input_shape[:axis])
    for _ in range(axis, input.dim()):
        stat_shape.append(1)
    mean = mean.view(stat_shape)
    rstd = rstd.view(stat_shape)
    return (out, mean, rstd)


# TODO: Correct the type promotion semantics
@register_decomposition(aten.native_layer_norm_backward)
@pw_cast_for_opmath
def native_layer_norm_backward(
    grad_out: Tensor,
    input: Tensor,
    normalized_shape: List[int],
    mean: Tensor,
    rstd: Tensor,
    weight: Optional[Tensor],
    bias: Optional[Tensor],
    output_mask: List[bool],
) -> Tuple[Optional[Tensor], Optional[Tensor], Optional[Tensor]]:
    input_shape = input.shape
    input_ndim = input.dim()

    axis = input_ndim - len(normalized_shape)
    inner_dims = input_shape[axis:]
    outer_dims = input_shape[:axis]
    inner_dim_indices: List[int] = []
    outer_dim_indices: List[int] = []
    for i in range(input_ndim):
        if i >= axis:
            inner_dim_indices.append(i)
        else:
            outer_dim_indices.append(i)

    N = prod(inner_dims)  # type: ignore[arg-type]
    M = prod(outer_dims)  # type: ignore[arg-type]
    if M <= 0 or N <= 0:
        return (
            input.new_zeros(input_shape),
            input.new_zeros(input_shape[axis:]),
            input.new_zeros(input_shape[axis:]),
        )

    x_hat = (input - mean) * rstd
    if weight is not None:
        grad_x_hat = grad_out * weight
    else:
        grad_x_hat = grad_out
    a = grad_x_hat * N
    b = torch.sum(grad_x_hat, inner_dim_indices, True)
    c1 = torch.mul(grad_x_hat, x_hat)
    c2 = torch.sum(c1, inner_dim_indices, True)
    c3 = torch.mul(x_hat, c2)

    inner = a - b - c3

    if output_mask[0]:
        d_input: Optional[Tensor] = (rstd / N) * inner
    else:
        d_input = None

    if output_mask[1] and weight is not None:
        if len(outer_dim_indices) > 0:
            d_weight: Optional[Tensor] = torch.sum(
                grad_out * x_hat, outer_dim_indices, False
            )
        else:
            d_weight = grad_out * x_hat
    else:
        d_weight = None

    if output_mask[2] and bias is not None:
        if len(outer_dim_indices) > 0:
            d_bias: Optional[Tensor] = torch.sum(grad_out, outer_dim_indices, False)
        else:
            d_bias = grad_out
    else:
        d_bias = None
    return (d_input, d_weight, d_bias)


# TODO: Correct the type promotion semantics
@register_decomposition(aten.native_batch_norm)
@pw_cast_for_opmath
def native_batch_norm(
    input: Tensor,
    weight: Optional[Tensor],
    bias: Optional[Tensor],
    running_mean: Optional[Tensor],
    running_var: Optional[Tensor],
    training: bool,
    momentum: float,
    eps: float,
) -> Tuple[Tensor, Tensor, Tensor]:
    reduction_dims = [0] + list(range(2, input.dim()))
    if training:
        # save_mean = torch.sum(input / (input.shape[0] * input.shape[2]), dim=reduction_dims)
        biased_var, save_mean = torch.var_mean(
            input, dim=reduction_dims, unbiased=False
        )
        save_invstd = 1 / (torch.sqrt(biased_var + eps))

        if running_mean is not None:
            running_mean.copy_(momentum * save_mean + (1 - momentum) * running_mean)
        if running_var is not None:
            n = input.numel() / input.shape[1]
            # This doesn't strictly match eager's numerics, which accumulates var sum and then directly applies the correction
            # But... that would require re-implementing var here, for negligible numerics gain on a tensor whose
            # numerics probably don't matter.
            unbiased_var = biased_var * (n / (n - 1))
            running_var.copy_(momentum * unbiased_var + (1 - momentum) * running_var)
        mean = save_mean
        invstd = save_invstd
    else:
        assert running_mean is not None and running_var is not None
        mean = running_mean
        invstd = 1 / (torch.sqrt(running_var + eps))
        # Very annoying inconsistency where CPU and CUDA give different shapes
        if input.device.type == "cuda":
            save_mean = running_mean
            save_invstd = invstd
        else:
            save_mean = input.new_zeros((0,))
            save_invstd = input.new_zeros((0,))

    if weight is None:
        weight = input.new_ones(())

    if bias is None:
        bias = input.new_zeros(())

    mean = _unsqueeze_to_dim(mean, input.dim() - 1)
    invstd = _unsqueeze_to_dim(invstd, input.dim() - 1)
    weight = _unsqueeze_to_dim(weight, input.dim() - 1)
    bias = _unsqueeze_to_dim(bias, input.dim() - 1)
    output = ((input - mean) * invstd) * weight + bias
    return output, save_mean, save_invstd


<<<<<<< HEAD
=======
@register_decomposition(aten.isnan)
def isnan(self: Tensor) -> Tensor:
    return self != self


>>>>>>> 89bae327
@register_decomposition(aten.clamp_min)
def clamp_min(self: Tensor, min: float):
    return torch.clamp(self, min=min)


@register_decomposition(aten.clamp_max)
def clamp_max(self: Tensor, max: float):
    return torch.clamp(self, max=max)


@register_decomposition(aten._fused_dropout)
@pw_cast_for_opmath
def _fused_dropout_decomposition(input, p, generator=None):
    mask = (torch.rand_like(input) < p).to(dtype=torch.uint8)
    res = mask.type_as(input) * input * (1.0 / p)
    return [res, mask]


# TODO: these logical decomps are buggy for complex inputs


@register_decomposition(aten.logical_and)
def logical_and(self: Tensor, other: Tensor) -> Tensor:
    return self.to(dtype=torch.bool) & other.to(dtype=torch.bool)


@register_decomposition(aten.logical_or)
def logical_or(self: Tensor, other: Tensor) -> Tensor:
    return self.to(dtype=torch.bool) | other.to(dtype=torch.bool)


@register_decomposition(aten.logical_xor)
def logical_xor(self: Tensor, other: Tensor) -> Tensor:
    return self.to(dtype=torch.bool) ^ other.to(dtype=torch.bool)


@register_decomposition(aten.logical_not)
def logical_not(self: Tensor) -> Tensor:
    return ~self.to(dtype=torch.bool)


# Actually, I'm just not sure how to implement this correctly (maybe you need a special case for floating point?)
# @register_decomposition(aten.xlogy)
# def xlogy(self: Tensor, other: Tensor) -> Tensor:
#     return aten.where(aten.isnan(self),
#                       self,
#                       aten.where(self == aten.new_zeros(self, ()),
#                                  aten.new_zeros(self, ()),
#                                  self * aten.log(other)))


@register_decomposition(aten.var.correction)
@reduction_complex_to_real
def var_correction(
    x: Tensor,
    dims: Optional[List[int]],
    correction: Optional[int] = None,
    keepdim: bool = False,
):
    if dims is None:
        dims = []

    if x.is_complex():
        # For complex, calculate variance of real and imaginary components
        # separately then add to get overall variance.
        real_in = x.real
        var_real = torch.var(real_in, dims, correction=correction, keepdim=keepdim)
        imag_in = x.imag
        var_imag = torch.var(imag_in, dims, correction=correction, keepdim=keepdim)
        return var_real + var_imag

    if correction is None:
        correction = 0

    if len(dims) == 0:
        n = prod(x.shape)  # type: ignore[arg-type]
    else:
        n = 1
        for dim in dims:
            n *= x.shape[dim]

    mean = torch.mean(x, dims, True)
    sub = x - mean
    sq = sub * sub
    sum = torch.sum(sq, dims, keepdim)

    if correction:
        n = n - correction

    return sum / n


@register_decomposition(aten.std.correction)
@reduction_complex_to_real
def std_decomposition(
    x: Tensor, dims: List[int], correction: int = 0, keepdim: bool = False
):
    return torch.sqrt(torch.var(x, dims, correction=correction, keepdim=keepdim))


# Questionable decompositions
# This is only valid if we're running the graph without autograd, such as if the backward pass has been traced.
# Note that this decomposition causes issues with in-place ops
@register_decomposition(aten.detach)
def detach_decomposition(x):
    return x


@register_decomposition(aten.cudnn_batch_norm)
def cudnn_batch_norm(
    input: Tensor,
    weight: Tensor,
    bias: Optional[Tensor],
    running_mean: Optional[Tensor],
    running_var: Optional[Tensor],
    training: bool,
    exponential_average_factor: float,
    epsilon: float,
):
    a, b, c = aten.native_batch_norm(
        input,
        weight,
        bias,
        running_mean,
        running_var,
        training,
        exponential_average_factor,
        epsilon,
    )
    # Cudnn return running mean and variance when training is True
    if training:
        return (a, b, c, input.new_zeros((0,), dtype=torch.uint8))
    return (a, input.new_zeros((0,)), input.new_zeros((0,)), input.new_zeros((0,), dtype=torch.uint8))


@register_decomposition(aten.cudnn_batch_norm_backward)
def cudnn_batch_norm_backward(
    input: Tensor,
    grad_output: Tensor,
    weight: Tensor,
    running_mean: Optional[Tensor],
    running_var: Optional[Tensor],
    save_mean: Optional[Tensor],
    save_var: Optional[Tensor],
    epsilon: float,
    reserveSpace: Tensor,
):
    return aten.native_batch_norm_backward(
        grad_output,
        input,
        weight,
        running_mean,
        running_var,
        save_mean,
        save_var,
        True,
        epsilon,
        [True, True, True],
    )<|MERGE_RESOLUTION|>--- conflicted
+++ resolved
@@ -988,14 +988,6 @@
     return output, save_mean, save_invstd
 
 
-<<<<<<< HEAD
-=======
-@register_decomposition(aten.isnan)
-def isnan(self: Tensor) -> Tensor:
-    return self != self
-
-
->>>>>>> 89bae327
 @register_decomposition(aten.clamp_min)
 def clamp_min(self: Tensor, min: float):
     return torch.clamp(self, min=min)
