#include <torch/csrc/jit/runtime/static/ops.h>

#include <ATen/CPUFunctions.h>
#include <ATen/InferSize.h>
#include <ATen/NativeFunctions.h>
<<<<<<< HEAD
=======
#include <ATen/ScalarOps.h>
>>>>>>> 8be5b1ca
#include <ATen/TensorUtils.h>
#include <ATen/native/EmbeddingBag.h>
#include <ATen/native/IndexingUtils.h>
#include <ATen/native/Resize.h>
#include <ATen/native/TensorAdvancedIndexing.h>
<<<<<<< HEAD
=======
#include <ATen/native/layer_norm.h>
>>>>>>> 8be5b1ca
#include <ATen/native/quantized/cpu/qembeddingbag.h>
#include <c10/util/irange.h>
#include <torch/csrc/jit/ir/ir.h>
#include <torch/csrc/jit/runtime/vararg_functions.h>
#include <torch/csrc/jit/tensorexpr/ir.h>
#include <torch/csrc/jit/tensorexpr/ir_simplifier.h>
#include <torch/csrc/jit/tensorexpr/llvm_codegen.h>
#include <torch/csrc/jit/tensorexpr/loopnest.h>

namespace at {
namespace native {
// copy version of view ops
at::Tensor& reshape_copy_out(
    at::Tensor& out,
    const at::Tensor& self,
    const std::vector<int64_t>& proposed_shape,
<<<<<<< HEAD
    bool infer_size = true) {
=======
    bool infer_size) {
>>>>>>> 8be5b1ca
  auto shape = infer_size ? at::infer_size(proposed_shape, self.numel())
                          : proposed_shape;
  at::native::resize_(out, shape, c10::nullopt);

  auto self_contig = self.expect_contiguous();

  size_t nbytes = self.nbytes();
  if (nbytes == 0) {
    return out;
  }

  const void* self_data = self_contig->data_ptr();
  void* out_data = out.data_ptr();
  memcpy(out_data, self_data, nbytes);

  return out;
}

at::Tensor& flatten_copy_out(
    at::Tensor& out,
    const at::Tensor& self,
    int64_t start_dim,
    int64_t end_dim) {
  start_dim =
      start_dim < 0 ? c10::maybe_wrap_dim(start_dim, self.dim()) : start_dim;
  end_dim = end_dim < 0 ? c10::maybe_wrap_dim(end_dim, self.dim()) : end_dim;
  TORCH_CHECK(
      start_dim <= end_dim,
      "flatten() has invalid args: start_dim cannot come after end_dim");

  if (self.dim() == 0) {
    return reshape_copy_out(out, self, {1}, false);
  }

  if (start_dim == end_dim) {
    auto shape = self.sizes().vec();
    return reshape_copy_out(out, self, shape, false);
  }

  // We don't want to infer_size on the entire shape, because that can give us
  // an extra degree of freedom we don't want; for example, consider shape [0,
  // 1, 3, 0], with start_dim=1, end_dim=2. It's clear we want result shape [0,
  // 3, 0] but passing [0, -1, 0] to infer_size means the -1 can take on any
  // value and satisfy the constraints.
  auto iter = self.sizes().data();
  auto slice_numel = std::accumulate(
      iter + start_dim,
      iter + end_dim + 1,
      static_cast<int64_t>(1),
<<<<<<< HEAD
=======
      // NOLINTNEXTLINE(modernize-use-transparent-functors)
>>>>>>> 8be5b1ca
      std::multiplies<int64_t>());

  std::vector<int64_t> shape;
  shape.reserve(self.dim() - end_dim + start_dim);
  for (const auto i : c10::irange(start_dim)) {
    shape.push_back(self.sizes()[i]);
  }
  shape.push_back(slice_numel);
  for (int64_t i = end_dim + 1; i < self.dim(); i++) {
    shape.push_back(self.sizes()[i]);
  }
  return reshape_copy_out(out, self, shape, false);
}

at::Tensor& to_copy_out(Tensor& out, const Tensor& self, bool non_blocking) {
  if (!out.options().memory_format_opt().has_value()) {
    at::native::resize_impl_cpu_(
        out.unsafeGetTensorImpl(), self.sizes(), self.strides());
    at::native::copy_(out, self, non_blocking);
    return out;
  }
  at::native::resize_(out, self.sizes(), c10::nullopt);
  at::native::copy_(out, self, non_blocking);
  return out;
}
} // namespace native
} // namespace at

namespace torch {
namespace jit {

// NOLINTNEXTLINE(cppcoreguidelines-avoid-non-const-global-variables)
C10_DEFINE_REGISTRY(SROperatorRegistry, SROperatorFunctor);

bool opIsRegistered(const c10::Symbol& op_name) {
  const std::string name(op_name.toQualString());
  return SROperatorRegistry()->Has(name);
}

<<<<<<< HEAD
bool canRunOutOfPlace(Node* n) {
  auto op_name = std::string(n->kind().toQualString());
  return SROperatorRegistry()->Has(op_name);
}

// Keep function canReuseInputsOutputs because the name canReuseInputsOutputs is
// more informative where it's used
bool canReuseInputsOutputs(Node* n) {
  return canRunOutOfPlace(n);
=======
// Expensive check, use sparingly.
// This is needed to make sure that we only switch to out variants for the
// supported overloads, which is checked in the `Generate` step in
// `SROperatorRegistry()->Create(op_name)->Generate(n)`
bool canReuseInputsOutputs(Node* n) {
  return getOutOfPlaceOperation(n) != nullptr;
}

std::function<void(ProcessedNode*)> getOutOfPlaceOperation(Node* n) {
  auto op_name = n->kind().toQualString();
  if (SROperatorRegistry()->Has(op_name)) {
    return SROperatorRegistry()->Create(op_name)->Generate(n);
  }

  return nullptr;
>>>>>>> 8be5b1ca
}

// TODO: expand to include all view producing ops, mostly in
// https://github.com/pytorch/pytorch/blob/master/aten/src/ATen/native/TensorShape.cpp
bool mayRunNatively(Node* n) {
  // In alphabetical order
  const static std::unordered_set<std::string> native_nodes{
      "aten::flatten",
      "aten::reshape",
      "aten::slice",
      "aten::transpose",
      "aten::to",
      "prim::ListConstruct",
      "prim::ListUnpack",
      "prim::TupleConstruct",
      "prim::DictConstruct",
      "aten::__getitem__"};
  auto str = std::string(n->kind().toQualString());
  if (!native_nodes.count(str)) {
    return false;
  }
  return true;
}

// returns true if the producers of the inputs
// to this operations are out of place.
// This means the IValues will not change run to run
bool inputsCanRunOutOfPlace(Node* n) {
  for (auto* input : n->inputs()) {
<<<<<<< HEAD
    if (!canRunOutOfPlace(input->node())) {
=======
    if (!canReuseInputsOutputs(input->node())) {
>>>>>>> 8be5b1ca
      return false;
    }
  }
  return true;
}

bool isOptimizableContainerType(Node* n) {
  const auto& type = n->output()->type();
<<<<<<< HEAD
  if (type->kind() == TypeKind::ListType) {
    const auto& list_type = type->expectRef<ListType>();
    bool is_tensor_list =
        list_type.getElementType()->kind() == TypeKind::TensorType;
    return is_tensor_list && inputsCanRunOutOfPlace(n);
=======
  bool is_supported_type = false;
  if (type->kind() == TypeKind::ListType) {
    const auto& list_type = type->expectRef<ListType>();
    is_supported_type =
        list_type.getElementType()->kind() == TypeKind::TensorType;
>>>>>>> 8be5b1ca
  } else if (type->kind() == TypeKind::TupleType) {
    const auto& tuple_type = type->expectRef<TupleType>();
    auto types = tuple_type.containedTypes();
    const auto& iter =
        std::find_if(types.begin(), types.end(), [](const TypePtr& elem) {
          return elem->kind() == TypeKind::TensorType;
        });
<<<<<<< HEAD
    bool is_tensor_tuple = iter != types.end();
    return is_tensor_tuple && inputsCanRunOutOfPlace(n);
  }
  return false;
}

=======
    is_supported_type = iter != types.end();
  }
  return is_supported_type && inputsCanRunOutOfPlace(n);
}

// NOLINTNEXTLINE(cppcoreguidelines-avoid-non-const-global-variables)
>>>>>>> 8be5b1ca
REGISTER_OPERATOR_FUNCTOR(
    prim::ListConstruct,
    prim_ListConstruct,
    [](Node* n) -> SROperator {
      const auto& type = n->output()->type()->expectRef<ListType>();
      bool can_optimize = isOptimizableContainerType(n);
      return [can_optimize, &type](ProcessedNode* p_node) {
        const auto& out_l = p_node->Output(0);
        if (!out_l.isNone() && can_optimize) {
          return;
        }
        const size_t size = p_node->inputs().size();
        c10::List<IValue> vals(type.getElementType());
        vals.reserve(size);
        for (size_t i = 0; i < size; i++) {
          vals.push_back(p_node->Input(i));
        }
        p_node->Output(0) = std::move(vals);
      };
    });

<<<<<<< HEAD
=======
// NOLINTNEXTLINE(cppcoreguidelines-avoid-non-const-global-variables)
>>>>>>> 8be5b1ca
REGISTER_OPERATOR_FUNCTOR(
    prim::TupleConstruct,
    prim_TupleConstruct,
    [](Node* n) -> SROperator {
      bool can_optimize = isOptimizableContainerType(n);
      return [can_optimize](ProcessedNode* p_node) {
        const auto& out_l = p_node->Output(0);
        if (!out_l.isNone() && can_optimize) {
          return;
        }
        // prepare inputs
        const size_t size = p_node->inputs().size();
        std::vector<IValue> vals;
        vals.reserve(size);
        for (size_t i = 0; i < size; i++) {
          vals.push_back(p_node->Input(i));
        }
        p_node->Output(0) = c10::ivalue::Tuple::create(std::move(vals));
      };
    });

// NOLINTNEXTLINE(cppcoreguidelines-avoid-non-const-global-variables)
REGISTER_OPERATOR_FUNCTOR(aten::mul, aten_mul, [](Node* n) -> SROperator {
  return [](ProcessedNode* p_node) {
    const auto& in0_t = p_node->Input(0).toTensor();
    const auto& in1_t = p_node->Input(1).toTensor();
    if (p_node->Output(0).isNone()) {
      p_node->Output(0) = create_empty_from(in0_t);
    }
    auto& out_t = p_node->Output(0).toTensor();
    fastResizeToZero(out_t);
    at::cpu::mul_out(out_t, in0_t, in1_t);
  };
});

// NOLINTNEXTLINE(cppcoreguidelines-avoid-non-const-global-variables)
REGISTER_OPERATOR_FUNCTOR(aten::addmm, aten_addmm, [](Node* n) -> SROperator {
  return [](ProcessedNode* p_node) {
    const auto& in0_t = p_node->Input(0).toTensor();
    const auto& in1_t = p_node->Input(1).toTensor();
    const auto& in2_t = p_node->Input(2).toTensor();
    const auto in3_s = p_node->Input(3).toScalar();
    const auto in4_s = p_node->Input(4).toScalar();
    if (p_node->Output(0).isNone()) {
      p_node->Output(0) = create_empty_from(in0_t);
    }
    auto& out_t = p_node->Output(0).toTensor();
    fastResizeToZero(out_t);
    at::native::addmm_cpu_out(in0_t, in1_t, in2_t, in3_s, in4_s, out_t);
  };
});

// NOLINTNEXTLINE(cppcoreguidelines-avoid-non-const-global-variables)
REGISTER_OPERATOR_FUNCTOR(aten::clamp, aten_clamp, [](Node* n) -> SROperator {
  return [](ProcessedNode* p_node) {
    const auto& in0_t = p_node->Input(0).toTensor();
<<<<<<< HEAD
    const auto in1_s = p_node->Input(1).toScalar();
    const auto in2_s = p_node->Input(2).toScalar();
=======
    const auto in1_s = p_node->Input(1).toOptional<at::Scalar>();
    const auto in2_s = p_node->Input(2).toOptional<at::Scalar>();
>>>>>>> 8be5b1ca
    if (p_node->Output(0).isNone()) {
      p_node->Output(0) = create_empty_from(in0_t);
    }
    auto& out_t = p_node->Output(0).toTensor();
    fastResizeToZero(out_t);
    at::native::clamp_out(in0_t, in1_s, in2_s, out_t);
  };
});

// NOLINTNEXTLINE(cppcoreguidelines-avoid-non-const-global-variables)
REGISTER_OPERATOR_FUNCTOR(aten::bmm, aten_bmm, [](Node* n) -> SROperator {
  return [](ProcessedNode* p_node) {
    const auto& in0_t = p_node->Input(0).toTensor();
    const auto& in1_t = p_node->Input(1).toTensor();
    if (p_node->Output(0).isNone()) {
      p_node->Output(0) = create_empty_from(in0_t);
    }
    auto& out_t = p_node->Output(0).toTensor();
    fastResizeToZero(out_t);
    at::native::bmm_out_cpu(in0_t, in1_t, out_t);
  };
});

// NOLINTNEXTLINE(cppcoreguidelines-avoid-non-const-global-variables)
REGISTER_OPERATOR_FUNCTOR(
    aten::nan_to_num,
    aten_nan_to_num,
    [](Node* n) -> SROperator {
      return [](ProcessedNode* p_node) {
<<<<<<< HEAD
        auto input_size = p_node->inputs().size();
        const auto& in0_t = p_node->Input(0).toTensor();
        const double in1_d = input_size > 1 ? p_node->Input(1).toDouble() : 0;
        const double in2_d = input_size > 2
            ? p_node->Input(2).toDouble()
            : std::numeric_limits<double>::infinity();
        const double in3_d = input_size > 3
            ? p_node->Input(3).toDouble()
            : -std::numeric_limits<double>::infinity();
=======
        const auto& in0_t = p_node->Input(0).toTensor();
        const auto in1_d = p_node->Input(1).toOptional<double>();
        const auto in2_d = p_node->Input(2).toOptional<double>();
        const auto in3_d = p_node->Input(3).toOptional<double>();
>>>>>>> 8be5b1ca
        if (p_node->Output(0).isNone()) {
          p_node->Output(0) = create_empty_from(in0_t);
        }
        auto& out_t = p_node->Output(0).toTensor();
        fastResizeToZero(out_t);
        at::native::nan_to_num_out(in0_t, in1_d, in2_d, in3_d, out_t);
      };
    });
// NOLINTNEXTLINE(cppcoreguidelines-avoid-non-const-global-variables)
REGISTER_OPERATOR_FUNCTOR(aten::cat, aten_cat, [](Node* n) -> SROperator {
  return [](ProcessedNode* p_node) {
    const auto in0_tl = p_node->Input(0).toTensorVector();
    const auto in1_i = p_node->Input(1).toInt();
    if (p_node->Output(0).isNone()) {
      p_node->Output(0) = create_empty_from(in0_tl[0]);
    }
    auto& out_t = p_node->Output(0).toTensor();
    fastResizeToZero(out_t);
    at::native::_cat_out_cpu(in0_tl, in1_i, out_t);
  };
});

// Split out into a function to appease MSVC's pre-processor
SROperator aten_stack(Node* n) {
  return [](ProcessedNode* p_node) {
    const auto inputs = p_node->Input(0).toTensorVector();
    const auto dim = p_node->Input(1).toInt();
    if (p_node->Output(0).isNone()) {
      p_node->Output(0) = create_empty_from(inputs[0]);
    }
    auto& out_t = p_node->Output(0).toTensor();
    fastResizeToZero(out_t);
    at::native::_stack_out_cpu(inputs, dim, out_t);
  };
}

// NOLINTNEXTLINE(cppcoreguidelines-avoid-non-const-global-variables)
REGISTER_OPERATOR_FUNCTOR(aten::stack, aten_stack, aten_stack);

// NOLINTNEXTLINE(cppcoreguidelines-avoid-non-const-global-variables)
REGISTER_OPERATOR_FUNCTOR(
    aten::leaky_relu,
    aten_leaky_relu,
    [](Node* n) -> SROperator {
<<<<<<< HEAD
      const auto in1 = toIValue(n->inputs()[1]);
      if (in1) {
        const auto in1_s = in1->toScalar();
        return [=](ProcessedNode* p_node) {
          const auto& in0_t = p_node->Input(0).toTensor();
          if (p_node->Output(0).isNone()) {
            p_node->Output(0) = create_empty_from(in0_t);
          }
          auto& out_t = p_node->Output(0).toTensor();
          at::native::leaky_relu_out(in0_t, in1_s, out_t);
        };
      } else {
        return [](ProcessedNode* p_node) {
          const auto& in0_t = p_node->Input(0).toTensor();
          const auto in1_s = p_node->Input(1).toScalar();
          if (p_node->Output(0).isNone()) {
            p_node->Output(0) = create_empty_from(in0_t);
          }
          auto& out_t = p_node->Output(0).toTensor();
          at::native::leaky_relu_out(in0_t, in1_s, out_t);
        };
      }
    });

namespace {

// Use the width of an AVX-512 vector by default; this happens to work OK for
// AVX2 as well. Some ops benefit from using multiple AVX ports, in which case
// they are vectorized by twice this constant.  An exception is logit, since it
// contains FP divide, which is single-ported.
static constexpr int kVectorWidth = 16;

#ifdef TORCH_ENABLE_LLVM

struct TEWrapper {
  tensorexpr::KernelArena ka;
  tensorexpr::KernelScope ks;
  std::unique_ptr<tensorexpr::LLVMCodeGen> cg;
  TEWrapper() = default;
  void update(std::unique_ptr<tensorexpr::LLVMCodeGen>&& cg_) {
    cg = std::move(cg_);
  }
  template <typename... Ts>
  void operator()(const Ts&... ts) {
    std::vector<tensorexpr::CodeGen::CallArg> args(
        {tensorexpr::CodeGen::CallArg(ts)...});
    cg->call(args);
  }

  inline bool supports(const at::Tensor& t) {
    return t.is_contiguous() && t.dtype().Match<float>();
  }
};

void optimizePointwise(
    tensorexpr::LoopNest* ln,
    tensorexpr::Tensor* target,
    int width) {
  using namespace torch::jit::tensorexpr;
  std::vector<For*> loops = ln->getLoopStmtsFor(target);
  For *outer, *inner, *tail;
  TORCH_CHECK(loops.size() > 0, "No loops created for pointwise op");
  ln->splitWithTail(loops[0], width, &outer, &inner, &tail);
  ln->vectorize(inner);
}

std::shared_ptr<TEWrapper> wrapTECompute(
    std::shared_ptr<TEWrapper> wrap,
    tensorexpr::Placeholder& in,
    tensorexpr::Tensor* out,
    tensorexpr::VarHandle& dim,
    int width = kVectorWidth) {
  using namespace torch::jit::tensorexpr;
  LoopNest ln({out});
  optimizePointwise(&ln, out, width);
  ln.prepareForCodegen();
  Stmt* s = ln.root_stmt();
  s = tensorexpr::IRSimplifier::simplify(s);
  std::vector<CodeGen::BufferArg> args;
  args.emplace_back(out);
  args.emplace_back(in);
  args.emplace_back(dim);
  auto cg = std::make_unique<LLVMCodeGen>(s, args);
  wrap->update(std::move(cg));
  return wrap;
};

#else

struct TEWrapper {
  TEWrapper() = default;
  template <typename... Ts>
  void operator()(const Ts&... ts) {
    DCHECK(0 && "Invalid call");
  }

  inline bool supports(const at::Tensor& t) {
    return false;
  }
};

std::shared_ptr<TEWrapper> wrapTECompute(
    std::shared_ptr<TEWrapper> wrap,
    tensorexpr::Placeholder& in,
    tensorexpr::Tensor* out,
    tensorexpr::VarHandle& dim,
    int width = kVectorWidth) {
  return wrap;
};

#endif

} // namespace

std::shared_ptr<TEWrapper> createLogit(c10::optional<float> clamp) {
  using namespace torch::jit::tensorexpr;
  auto wrap = std::make_shared<TEWrapper>();
  auto N = VarHandle("N", kInt);
  Placeholder A("A", kFloat, {N});
  tensorexpr::Tensor* B = Compute("B", {N}, [&](const VarHandle& i) {
    auto A_elem = [&]() {
      if (!clamp) {
        return A.load(i);
      } else {
        auto elem = A.load(i);
        auto min = FloatImm::make(*clamp);
        auto max = FloatImm::make(1.0f - *clamp);
        elem = CompareSelect::make(elem, min, min, elem, kLT);
        return CompareSelect::make(elem, max, max, elem, kGT);
      }
=======
      return [](ProcessedNode* p_node) {
        const auto& in0_t = p_node->Input(0).toTensor();
        const auto in1_s = p_node->Input(1).toScalar();
        if (p_node->Output(0).isNone()) {
          p_node->Output(0) = create_empty_from(in0_t);
        }
        auto& out_t = p_node->Output(0).toTensor();
        at::native::leaky_relu_out(in0_t, in1_s, out_t);
      };
    });

namespace {

// Use the width of an AVX-512 vector by default; this happens to work OK for
// AVX2 as well. Some ops benefit from using multiple AVX ports, in which case
// they are vectorized by twice this constant.  An exception is logit, since it
// contains FP divide, which is single-ported.
static constexpr int kVectorWidth = 16;

#ifdef TORCH_ENABLE_LLVM

struct TEWrapper {
  tensorexpr::KernelArena ka;
  tensorexpr::KernelScope ks;
  std::unique_ptr<tensorexpr::LLVMCodeGen> cg;
  TEWrapper() = default;
  void update(std::unique_ptr<tensorexpr::LLVMCodeGen>&& cg_) {
    cg = std::move(cg_);
  }

  void call(const std::vector<void*>& args) {
    cg->call_raw(args);
  }

  inline bool supports(const at::Tensor& t) {
    return t.is_contiguous() && t.dtype().Match<float>();
  }
};

void optimizePointwise(
    tensorexpr::LoopNest* ln,
    tensorexpr::Tensor* target,
    int width) {
  using namespace torch::jit::tensorexpr;
  std::vector<For*> loops = ln->getLoopStmtsFor(target);
  For *outer, *inner, *tail;
  TORCH_CHECK(loops.size() > 0, "No loops created for pointwise op");
  ln->splitWithTail(loops[0], width, &outer, &inner, &tail);
  ln->vectorize(inner);
}

std::shared_ptr<TEWrapper> wrapTECompute(
    std::shared_ptr<TEWrapper> wrap,
    tensorexpr::Placeholder& in,
    tensorexpr::Tensor* out,
    tensorexpr::VarHandle& dim,
    int width = kVectorWidth) {
  using namespace torch::jit::tensorexpr;
  LoopNest ln({out});
  optimizePointwise(&ln, out, width);
  ln.prepareForCodegen();
  Stmt* s = ln.root_stmt();
  s = tensorexpr::IRSimplifier::simplify(s);
  std::vector<CodeGen::BufferArg> args;
  args.emplace_back(out);
  args.emplace_back(in);
  args.emplace_back(dim);
  auto cg = std::make_unique<LLVMCodeGen>(s, args);
  wrap->update(std::move(cg));
  return wrap;
};

#else

struct TEWrapper {
  TEWrapper() = default;
  template <typename... Ts>
  void operator()(const Ts&... ts) {
    DCHECK(0 && "Invalid call");
  }
  void call(const std::vector<void*>& args) {
    DCHECK(0 && "Invalid call");
  }

  inline bool supports(const at::Tensor& t) {
    return false;
  }
};

std::shared_ptr<TEWrapper> wrapTECompute(
    std::shared_ptr<TEWrapper> wrap,
    tensorexpr::Placeholder& in,
    tensorexpr::Tensor* out,
    tensorexpr::VarHandle& dim,
    int width = kVectorWidth) {
  return wrap;
};

#endif

} // namespace

std::shared_ptr<TEWrapper> createLogit(c10::optional<float> clamp) {
  using namespace torch::jit::tensorexpr;
  auto wrap = std::make_shared<TEWrapper>();
  auto N = VarHandle("N", kInt);
  Placeholder A("A", kFloat, {N});
  tensorexpr::Tensor* B = Compute("B", {N}, [&](const VarHandle& i) {
    auto A_elem = [&]() {
      if (!clamp) {
        return A.load(i);
      } else {
        auto elem = A.load(i);
        auto min = FloatImm::make(*clamp);
        auto max = FloatImm::make(1.0f - *clamp);
        elem = CompareSelect::make(elem, min, min, elem, kLT);
        return CompareSelect::make(elem, max, max, elem, kGT);
      }
>>>>>>> 8be5b1ca
    }();
    return log_vml(A_elem / (FloatImm::make(1.0f) - A_elem));
  });
  return wrapTECompute(wrap, A, B, N);
}

std::shared_ptr<TEWrapper> createRelu() {
  using namespace torch::jit::tensorexpr;
  auto wrap = std::make_shared<TEWrapper>();
  auto N = VarHandle("N", kInt);
  Placeholder A("A", kFloat, {N});
  tensorexpr::Tensor* B = Compute("B", {N}, [&](const VarHandle& i) {
    auto zero = FloatImm::make(0.f);
    auto a = A.load(i);
    return ifThenElse(a < zero, zero, a);
  });
  return wrapTECompute(wrap, A, B, N);
}

std::shared_ptr<TEWrapper> createTanh() {
  using namespace torch::jit::tensorexpr;
  auto wrap = std::make_shared<TEWrapper>();
  auto N = VarHandle("N", kInt);
  Placeholder A("A", kFloat, {N});
  tensorexpr::Tensor* B = Compute("B", {N}, [&](const VarHandle& i) {
    auto a = A.load(i);
    return fast_tanh(a);
  });
  return wrapTECompute(wrap, A, B, N);
}

std::shared_ptr<TEWrapper> createSigmoid() {
  using namespace torch::jit::tensorexpr;
  auto wrap = std::make_shared<TEWrapper>();
  auto N = VarHandle("N", kInt);
  Placeholder A("A", kFloat, {N});
  Tensor* B =
      Compute("B", {N}, [&](const VarHandle& i) { return sigmoid(A.load(i)); });
  // NNC uses sleef for vectorizing sigmoid, which comes in an 8-wide flavor
  // (Sleef_expf8).
  constexpr int kSleefWidth = 8;
  return wrapTECompute(wrap, A, B, N, kSleefWidth);
}

<<<<<<< HEAD
=======
// NOLINTNEXTLINE(cppcoreguidelines-avoid-non-const-global-variables)
>>>>>>> 8be5b1ca
REGISTER_OPERATOR_FUNCTOR(aten::relu, aten_relu, [](Node* n) -> SROperator {
  auto te = createRelu();
  return [te](ProcessedNode* p_node) {
    const auto& in0_t = p_node->Input(0).toTensor();
    if (p_node->Output(0).isNone()) {
      p_node->Output(0) = create_empty_from(in0_t);
    }
    auto& out_t = p_node->Output(0).toTensor();
    if (!te->supports(in0_t)) {
      fastResizeToZero(out_t);
      at::native::threshold_out(in0_t, 0, 0, out_t);
    } else {
      at::native::resize_(out_t, in0_t.sizes(), c10::nullopt);
<<<<<<< HEAD
      (*te)(out_t.data_ptr<float>(), in0_t.data_ptr<float>(), in0_t.numel());
    }
  };
});

=======
      int64_t nn = in0_t.numel();
      te->call({out_t.data_ptr(), in0_t.data_ptr(), &nn});
    }
  };
});

// NOLINTNEXTLINE(cppcoreguidelines-avoid-non-const-global-variables)
>>>>>>> 8be5b1ca
REGISTER_OPERATOR_FUNCTOR(aten::tanh, aten_tanh, [](Node* n) -> SROperator {
  auto te = createTanh();
  return [te](ProcessedNode* p_node) {
    const auto& in0_t = p_node->Input(0).toTensor();
    if (p_node->Output(0).isNone()) {
      p_node->Output(0) = create_empty_from(in0_t);
    }
    auto& out_t = p_node->Output(0).toTensor();
    if (!te->supports(in0_t)) {
      fastResizeToZero(out_t);
      at::cpu::tanh_out(out_t, in0_t);
    } else {
      at::native::resize_(out_t, in0_t.sizes(), c10::nullopt);
<<<<<<< HEAD
      (*te)(out_t.data_ptr<float>(), in0_t.data_ptr<float>(), in0_t.numel());
    }
  };
});

=======
      int64_t nn = in0_t.numel();
      te->call({out_t.data_ptr(), in0_t.data_ptr(), &nn});
    }
  };
});

// NOLINTNEXTLINE(cppcoreguidelines-avoid-non-const-global-variables)
>>>>>>> 8be5b1ca
REGISTER_OPERATOR_FUNCTOR(
    aten::sigmoid,
    aten_sigmoid,
    [](Node* n) -> SROperator {
      auto te = createSigmoid();
      return [te](ProcessedNode* p_node) {
        const auto& in0_t = p_node->Input(0).toTensor();
        if (p_node->Output(0).isNone()) {
          p_node->Output(0) = create_empty_from(in0_t);
        }
        auto& out_t = p_node->Output(0).toTensor();
        if (!te->supports(in0_t)) {
          fastResizeToZero(out_t);
          at::cpu::sigmoid_out(out_t, in0_t);
        } else {
          at::native::resize_(out_t, in0_t.sizes(), c10::nullopt);
<<<<<<< HEAD
          (*te)(
              out_t.data_ptr<float>(), in0_t.data_ptr<float>(), in0_t.numel());
        }
      };
    });

REGISTER_OPERATOR_FUNCTOR(aten::logit, aten_logit, [](Node* n) -> SROperator {
  c10::optional<float> clamp;
  if (n->inputs().size() > 1) {
    TORCH_CHECK(n->inputs().at(1)->node()->kind() == prim::Constant);
    clamp = toIValue(n->inputs().at(1))->toDouble();
  }
  auto te = createLogit(clamp);
=======
          int64_t nn = in0_t.numel();
          te->call({out_t.data_ptr(), in0_t.data_ptr(), &nn});
        }
      };
    });

// NOLINTNEXTLINE(cppcoreguidelines-avoid-non-const-global-variables)
REGISTER_OPERATOR_FUNCTOR(aten::logit, aten_logit, [](Node* n) -> SROperator {
  if (n->inputs().size() != 2) {
    return nullptr;
  }
  c10::optional<float> clamp = c10::nullopt;
  if (n->inputs()[1]->node()->kind() == prim::Constant) {
    auto clamp_d = toIValue(n->inputs()[1])->toOptional<double>();
    clamp = clamp_d
        ? c10::make_optional<float>(static_cast<float>(clamp_d.value()))
        : c10::nullopt;
  }
  auto te = clamp ? createLogit(clamp) : nullptr;
>>>>>>> 8be5b1ca
  return [te](ProcessedNode* p_node) {
    const auto& in0_t = p_node->Input(0).toTensor();
    if (p_node->Output(0).isNone()) {
      p_node->Output(0) = create_empty_from(in0_t);
    }
    auto& out_t = p_node->Output(0).toTensor();
<<<<<<< HEAD
    if (!te->supports(in0_t)) {
      const auto in0_t = p_node->Input(0).toTensor();
      const double in1_d =
          p_node->inputs().size() > 1 ? p_node->Input(1).toDouble() : -1.0;
=======
    if (!te || !te->supports(in0_t)) {
      const auto& in0_t = p_node->Input(0).toTensor();
      const auto in1_d = p_node->Input(1).toOptional<double>();
>>>>>>> 8be5b1ca
      fastResizeToZero(out_t);
      at::native::logit_out(in0_t, in1_d, out_t);
    } else {
      at::native::resize_(out_t, in0_t.sizes(), c10::nullopt);
<<<<<<< HEAD
      (*te)(out_t.data_ptr<float>(), in0_t.data_ptr<float>(), in0_t.numel());
    }
  };
});

=======
      int64_t nn = in0_t.numel();
      te->call({out_t.data_ptr(), in0_t.data_ptr(), &nn});
    }
  };
});

// NOLINTNEXTLINE(cppcoreguidelines-avoid-non-const-global-variables)
>>>>>>> 8be5b1ca
REGISTER_OPERATOR_FUNCTOR(aten::clone, aten_clone, [](Node* n) -> SROperator {
  return [](ProcessedNode* p_node) {
    const auto& in0_t = p_node->Input(0).toTensor();
    if (p_node->Output(0).isNone()) {
      p_node->Output(0) = create_empty_from(in0_t);
    }
    auto& out_t = p_node->Output(0).toTensor();
    at::native::resize_(out_t, in0_t.sizes(), c10::nullopt);
    at::native::copy_(out_t, in0_t, false);
  };
});
<<<<<<< HEAD
=======
// NOLINTNEXTLINE(cppcoreguidelines-avoid-non-const-global-variables)
>>>>>>> 8be5b1ca
REGISTER_OPERATOR_FUNCTOR(
    quantized::embedding_bag_byte_rowwise_offsets,
    quantized_embedding_bag_byte_rowwise_offsets,
    [](Node* n) -> SROperator {
      return [](ProcessedNode* p_node) {
        const auto& weight = p_node->Input(0).toTensor();
        const auto& indices = p_node->Input(1).toTensor();
        const auto offsets = p_node->Input(2).toOptional<at::Tensor>();
        const auto pruned_weights = p_node->Input(5).toBool();
        const auto per_sample_weights =
            p_node->Input(6).toOptional<at::Tensor>();
        const auto compressed_indices_mapping =
            p_node->Input(7).toOptional<at::Tensor>();
        const auto include_last_offset = p_node->Input(8).toBool();
        if (p_node->Output(0).isNone()) {
          p_node->Output(0) = create_empty_from(weight, at::kFloat);
        }
        auto& out_t = p_node->Output(0).toTensor();
        fastResizeToZero(out_t);
        return at::native::embedding_bag_byte_rowwise_offsets_out(
            out_t,
            weight,
            indices,
            offsets,
            false, // unused scale_grad_by_freq
            0, // unused mode
            pruned_weights,
            per_sample_weights,
            compressed_indices_mapping,
            include_last_offset);
      };
    });
<<<<<<< HEAD
=======
// NOLINTNEXTLINE(cppcoreguidelines-avoid-non-const-global-variables)
>>>>>>> 8be5b1ca
REGISTER_OPERATOR_FUNCTOR(
    quantized::embedding_bag_4bit_rowwise_offsets,
    embedding_bag_4bit_rowwise_offsets,
    [](Node* n) -> SROperator {
      return [](ProcessedNode* p_node) {
        const auto& weight = p_node->Input(0).toTensor();
        const auto& indices = p_node->Input(1).toTensor();
        const auto offsets = p_node->Input(2).toOptional<at::Tensor>();
        const auto pruned_weights = p_node->Input(5).toBool();
        const auto per_sample_weights =
            p_node->Input(6).toOptional<at::Tensor>();
        const auto compressed_indices_mapping =
            p_node->Input(7).toOptional<at::Tensor>();
        const auto include_last_offset = p_node->Input(8).toBool();
        if (p_node->Output(0).isNone()) {
          p_node->Output(0) = create_empty_from(weight, at::kFloat);
        }
        auto& out_t = p_node->Output(0).toTensor();
        fastResizeToZero(out_t);
        return at::native::embedding_bag_4bit_rowwise_offsets_out(
            out_t,
            weight,
            indices,
            offsets,
            false, // unused scale_grad_by_freq
            0, // unused mode
            pruned_weights,
            per_sample_weights,
            compressed_indices_mapping,
            include_last_offset);
      };
    });
<<<<<<< HEAD

// The out variant takes precedence over native
REGISTER_OPERATOR_FUNCTOR(
    aten::narrow_copy,
    aten_narrow_copy,
    [](Node* n) -> SROperator {
      return [](ProcessedNode* p_node) {
        const auto& self = p_node->Input(0).toTensor(); // self
        const auto dim = p_node->Input(1).toInt(); // dim
        int64_t start = 0;
        if (p_node->Input(2).isScalar()) {
          start = p_node->Input(2).toInt();
        } else {
          auto& t = p_node->Input(2).toTensor();
          start = t.item<int64_t>();
        }
        auto length = p_node->Input(3).toInt(); // length

        if (p_node->Output(0).isNone()) {
          p_node->Output(0) = create_empty_from(self);
        }
        auto& output = p_node->Output(0).toTensor();
        fastResizeToZero(output);
        at::native::narrow_copy_dense_cpu_out(self, dim, start, length, output);
      };
    });
REGISTER_OPERATOR_FUNCTOR(aten::index, aten_index, [](Node* n) -> SROperator {
  return [](ProcessedNode* p_node) {
    const auto& in0_t = p_node->Input(0).toTensor();
    const auto in1_l =
        at::native::toListOfOptionalTensors(p_node->Input(1).toListRef());
    if (p_node->Output(0).isNone()) {
      p_node->Output(0) = create_empty_from(in0_t);
    }
    auto& out_t = p_node->Output(0).toTensor();
    fastResizeToZero(out_t);
    at::native::index_out(out_t, in0_t, in1_l);
  };
});
REGISTER_OPERATOR_FUNCTOR(aten::pow, aten_pow, [](Node* n) -> SROperator {
  return [](ProcessedNode* p_node) {
    if (p_node->Output(0).isNone()) {
      c10::ScalarType dtype;
      if (p_node->Input(0).isTensor()) {
        const auto& in0_t = p_node->Input(0).toTensor();
        if (p_node->Input(1).isTensor()) {
          dtype = at::native::result_type(in0_t, p_node->Input(1).toTensor());
          p_node->Output(0) = create_empty_from(in0_t, dtype);
        } else {
          dtype = at::native::result_type(in0_t, p_node->Input(1).toScalar());
          p_node->Output(0) = at::native::empty_like(
              in0_t,
              dtype,
              in0_t.options().layout_opt(),
              in0_t.options().device_opt(),
              in0_t.options().pinned_memory_opt(),
              at::MemoryFormat::Preserve);
        }
      } else {
        const auto& in1_t = p_node->Input(1).toTensor();
        dtype = at::native::result_type(p_node->Input(0).toScalar(), in1_t);
        p_node->Output(0) = at::native::empty_like(
            in1_t,
            dtype,
            in1_t.options().layout_opt(),
            in1_t.options().device_opt(),
            in1_t.options().pinned_memory_opt(),
            at::MemoryFormat::Preserve);
      }
    }
    auto& out_t = p_node->Output(0).toTensor();
    fastResizeToZero(out_t);
    if (p_node->Input(0).isTensor()) {
      if (p_node->Input(1).isTensor()) {
        at::cpu::pow_out(
            out_t, p_node->Input(0).toTensor(), p_node->Input(1).toTensor());
      } else {
        at::cpu::pow_out(
            out_t, p_node->Input(0).toTensor(), p_node->Input(1).toScalar());
      }
    } else {
      at::cpu::pow_out(
          out_t, p_node->Input(0).toScalar(), p_node->Input(1).toTensor());
    }
  };
});
// out variant takes precedence over native
REGISTER_OPERATOR_FUNCTOR(
    static_runtime::to_copy,
    aten_to_copy,
    [](Node* n) -> SROperator {
      return [](ProcessedNode* p_node) {
        // support 4- or 5-arg for adindexer/adfinder models
        DCHECK(p_node->inputs().size() >= 4);
        const auto& in0_t = p_node->Input(0).toTensor();
        auto in2_i = p_node->Input(2).toBool(); // non_blocking
        // ignore input 3 (copy)
        if (p_node->Output(0).isNone()) {
          auto in1_i = p_node->Input(1).toScalarType();
          c10::optional<c10::MemoryFormat> in4_o = c10::nullopt;
          if (p_node->inputs().size() > 4 && p_node->Input(4).isInt()) {
            in4_o = p_node->Input(4).toOptional<c10::MemoryFormat>();
          }
          if (in4_o.value_or(c10::MemoryFormat::Preserve) ==
              c10::MemoryFormat::Preserve) {
            if (in0_t.is_non_overlapping_and_dense()) {
              in4_o = c10::nullopt;
            } else {
              in4_o = in0_t.suggest_memory_format();
            }
          }
          // See Note [Explicit nullopt MemoryFormat argument]
          p_node->Output(0) = at::detail::empty_cpu(
              {0}, in1_i, in0_t.layout(), in0_t.device(), c10::nullopt, in4_o);
        }
        auto& out_t = p_node->Output(0).toTensor();
        fastResizeToZero(out_t);
        at::native::to_copy_out(out_t, in0_t, in2_i);
      };
    });

// Out variants for view ops are registered to a separate registry because
// their outputs (views) can't participate in memory reuse.
REGISTER_OPERATOR_FUNCTOR(
    static_runtime::reshape_copy,
    aten_reshape,
    [](Node* n) -> SROperator {
      return [](ProcessedNode* p_node) {
        const auto& self = p_node->Input(0).toTensor(); // self
        const auto proposed_shape = p_node->Input(1).toIntVector(); // shape

        if (p_node->Output(0).isNone()) {
          p_node->Output(0) = create_empty_from(self);
        }
        auto& out = p_node->Output(0).toTensor();
        at::native::reshape_copy_out(out, self, proposed_shape, true);
      };
    });

REGISTER_OPERATOR_FUNCTOR(
    static_runtime::flatten_copy,
    aten_flatten,
    [](Node* n) -> SROperator {
      return [](ProcessedNode* p_node) {
        DCHECK(p_node->inputs().size() == 3);
        const auto& self = p_node->Input(0).toTensor();
        const auto start_dim = p_node->Input(1).toInt();
        const auto end_dim = p_node->Input(2).toInt();

        if (p_node->Output(0).isNone()) {
          p_node->Output(0) = create_empty_from(self);
        }
        auto& out = p_node->Output(0).toTensor();
        at::native::flatten_copy_out(out, self, start_dim, end_dim);
      };
    });

REGISTER_OPERATOR_FUNCTOR(aten::sum, aten_sum, [](Node* n) -> SROperator {
  return [](ProcessedNode* p_node) {
    const at::Tensor& self = p_node->Input(0).toTensor();
    std::vector<int64_t> dim = {};
    if ((p_node->inputs().size() > 1) && (!p_node->Input(1).isNone())) {
      dim = p_node->Input(1).toIntList().vec();
    }
    if (p_node->Output(0).isNone()) {
      p_node->Output(0) = create_empty_from(self);
    }
    auto& output = p_node->Output(0).toTensor();
    fastResizeToZero(output);
    if (p_node->inputs().size() > 2) {
      at::native::sum_out(
          self,
          dim,
          p_node->Input(2).toBool(),
          p_node->Input(3).toOptional<at::ScalarType>(),
          output);
      return;
    }
    at::native::sum_out(self, dim, false /* keep_dim */, c10::nullopt, output);
  };
});
=======
>>>>>>> 8be5b1ca

// The out variant takes precedence over native
// NOLINTNEXTLINE(cppcoreguidelines-avoid-non-const-global-variables)
REGISTER_OPERATOR_FUNCTOR(
    aten::narrow_copy,
    aten_narrow_copy,
    [](Node* n) -> SROperator {
      return [](ProcessedNode* p_node) {
        const auto& self = p_node->Input(0).toTensor(); // self
        const auto dim = p_node->Input(1).toInt(); // dim
        int64_t start = 0;
        if (p_node->Input(2).isScalar()) {
          start = p_node->Input(2).toInt();
        } else {
          auto& t = p_node->Input(2).toTensor();
          start = t.item<int64_t>();
        }
        auto length = p_node->Input(3).toInt(); // length

        if (p_node->Output(0).isNone()) {
          p_node->Output(0) = create_empty_from(self);
        }
        auto& output = p_node->Output(0).toTensor();
        fastResizeToZero(output);
        at::native::narrow_copy_dense_cpu_out(self, dim, start, length, output);
      };
    });
// NOLINTNEXTLINE(cppcoreguidelines-avoid-non-const-global-variables)
REGISTER_OPERATOR_FUNCTOR(aten::index, aten_index, [](Node* n) -> SROperator {
  return [](ProcessedNode* p_node) {
    const auto& in0_t = p_node->Input(0).toTensor();
    const auto in1_l =
        at::native::toListOfOptionalTensors(p_node->Input(1).toListRef());
    if (p_node->Output(0).isNone()) {
      p_node->Output(0) = create_empty_from(in0_t);
    }
    auto& out_t = p_node->Output(0).toTensor();
    fastResizeToZero(out_t);
    at::native::index_out(out_t, in0_t, in1_l);
  };
});
// NOLINTNEXTLINE(cppcoreguidelines-avoid-non-const-global-variables)
REGISTER_OPERATOR_FUNCTOR(aten::pow, aten_pow, [](Node* n) -> SROperator {
  return [](ProcessedNode* p_node) {
    if (p_node->Output(0).isNone()) {
      c10::ScalarType dtype;
      if (p_node->Input(0).isTensor()) {
        const auto& in0_t = p_node->Input(0).toTensor();
        if (p_node->Input(1).isTensor()) {
          dtype = at::native::result_type(in0_t, p_node->Input(1).toTensor());
          p_node->Output(0) = create_empty_from(in0_t, dtype);
        } else {
          dtype = at::native::result_type(in0_t, p_node->Input(1).toScalar());
          p_node->Output(0) = at::native::empty_like(
              in0_t,
              dtype,
              in0_t.options().layout_opt(),
              in0_t.options().device_opt(),
              in0_t.options().pinned_memory_opt(),
              at::MemoryFormat::Preserve);
        }
      } else {
        const auto& in1_t = p_node->Input(1).toTensor();
        dtype = at::native::result_type(p_node->Input(0).toScalar(), in1_t);
        p_node->Output(0) = at::native::empty_like(
            in1_t,
            dtype,
            in1_t.options().layout_opt(),
            in1_t.options().device_opt(),
            in1_t.options().pinned_memory_opt(),
            at::MemoryFormat::Preserve);
      }
    }
    auto& out_t = p_node->Output(0).toTensor();
    fastResizeToZero(out_t);
    if (p_node->Input(0).isTensor()) {
      if (p_node->Input(1).isTensor()) {
        at::cpu::pow_out(
            out_t, p_node->Input(0).toTensor(), p_node->Input(1).toTensor());
      } else {
        at::cpu::pow_out(
            out_t, p_node->Input(0).toTensor(), p_node->Input(1).toScalar());
      }
    } else {
      at::cpu::pow_out(
          out_t, p_node->Input(0).toScalar(), p_node->Input(1).toTensor());
    }
  };
});
// out variant takes precedence over native
// NOLINTNEXTLINE(cppcoreguidelines-avoid-non-const-global-variables)
REGISTER_OPERATOR_FUNCTOR(
    static_runtime::to_copy,
    aten_to_copy,
    [](Node* n) -> SROperator {
      // support 4- or 5-arg for adindexer/adfinder models
      TORCH_CHECK(n->inputs().size() == 4 || n->inputs().size() == 5);
      return [](ProcessedNode* p_node) {
        const auto& self = p_node->Input(0).toTensor();
        if (p_node->Output(0).isNone()) {
          // handle dtype, layout, and device
          at::ScalarType dtype;
          c10::Layout layout = self.layout();
          c10::Device device = self.device();
          if (p_node->Input(1).isTensor()) {
            const auto& other = p_node->Input(1).toTensor();
            dtype = other.scalar_type();
            layout = other.layout();
            device = other.device();
          } else {
            dtype = p_node->Input(1).toScalarType();
          }
          // handle memory format
          c10::optional<c10::MemoryFormat> memory_format = c10::nullopt;
          if (p_node->inputs().size() == 5) {
            memory_format = p_node->Input(4).toOptional<c10::MemoryFormat>();
          }
          if (memory_format.value_or(c10::MemoryFormat::Preserve) ==
              c10::MemoryFormat::Preserve) {
            if (self.is_non_overlapping_and_dense()) {
              memory_format = c10::nullopt;
            } else {
              memory_format = self.suggest_memory_format();
            }
          }
          // See Note [Explicit nullopt MemoryFormat argument]
          p_node->Output(0) = at::detail::empty_cpu(
              {0}, dtype, layout, self.device(), c10::nullopt, memory_format);
        }

        // ignore input 3 (copy)
        auto non_blocking = p_node->Input(2).toBool(); // non_blocking
        auto& out_t = p_node->Output(0).toTensor();
        fastResizeToZero(out_t);
        at::native::to_copy_out(out_t, self, non_blocking);
      };
    });

// Out variants for view ops are registered to a separate registry because
// their outputs (views) can't participate in memory reuse.
// NOLINTNEXTLINE(cppcoreguidelines-avoid-non-const-global-variables)
REGISTER_OPERATOR_FUNCTOR(
    static_runtime::reshape_copy,
    aten_reshape,
    [](Node* n) -> SROperator {
      return [](ProcessedNode* p_node) {
        const auto& self = p_node->Input(0).toTensor(); // self
        const auto proposed_shape = p_node->Input(1).toIntVector(); // shape

        if (p_node->Output(0).isNone()) {
          p_node->Output(0) = create_empty_from(self);
        }
        auto& out = p_node->Output(0).toTensor();
        at::native::reshape_copy_out(out, self, proposed_shape, true);
      };
    });

// NOLINTNEXTLINE(cppcoreguidelines-avoid-non-const-global-variables)
REGISTER_OPERATOR_FUNCTOR(
    static_runtime::flatten_copy,
    aten_flatten,
    [](Node* n) -> SROperator {
      TORCH_CHECK(n->inputs().size() == 3);
      return [](ProcessedNode* p_node) {
        const auto& self = p_node->Input(0).toTensor();
        const auto start_dim = p_node->Input(1).toInt();
        const auto end_dim = p_node->Input(2).toInt();

        if (p_node->Output(0).isNone()) {
          p_node->Output(0) = create_empty_from(self);
        }
        auto& out = p_node->Output(0).toTensor();
        at::native::flatten_copy_out(out, self, start_dim, end_dim);
      };
    });

// NOLINTNEXTLINE(cppcoreguidelines-avoid-non-const-global-variables)
REGISTER_OPERATOR_FUNCTOR(aten::sum, aten_sum, [](Node* n) -> SROperator {
  return [](ProcessedNode* p_node) {
    const at::Tensor& self = p_node->Input(0).toTensor();

    c10::optional<at::ScalarType> dtype = c10::nullopt;
    if (p_node->inputs().size() == 2) {
      // sum(Tensor self, *, ScalarType? dtype=None) -> Tensor
      dtype = p_node->Input(1).toOptional<at::ScalarType>();
    }

    std::vector<int64_t> dim = {};
    bool keepdim = false;
    if (p_node->inputs().size() == 4) {
      // sum.dim_IntList(Tensor self, int[1] dim, bool keepdim=False, *,
      // ScalarType? dtype=None) -> Tensor
      dim = p_node->Input(1).toIntList().vec();
      keepdim = p_node->Input(2).toBool();
      dtype = p_node->Input(3).toOptional<at::ScalarType>();
    }

    if (p_node->Output(0).isNone()) {
      p_node->Output(0) = create_empty_from(self);
    }
    auto& output = p_node->Output(0).toTensor();
    fastResizeToZero(output);
    at::native::sum_out(self, dim, keepdim, dtype, output);
  };
});

std::function<void(ProcessedNode*)> getNativeOperation(Node* n) {
  if (n->kind() == c10::Symbol::fromQualString("aten::transpose")) {
    return [](ProcessedNode* p_node) {
      const auto& in0_t = p_node->Input(0).toTensor();
      const auto in1_i = p_node->Input(1).toInt();
      const auto in2_i = p_node->Input(2).toInt();
      p_node->Output(0) = at::native::transpose(in0_t, in1_i, in2_i);
    };
  } else if (n->kind() == c10::Symbol::fromQualString("aten::flatten")) {
    return [](ProcessedNode* p_node) {
      DCHECK(p_node->inputs().size() == 3);
      const auto& in0_t = p_node->Input(0).toTensor();
      const auto in1_i = p_node->Input(1).toInt();
      const auto in2_i = p_node->Input(2).toInt();
      p_node->Output(0) = at::native::flatten(in0_t, in1_i, in2_i);
    };
  } else if (n->kind() == prim::TupleConstruct) {
    return [](ProcessedNode* p_node) {
      // prepare inputs
      std::vector<IValue> stack;
      const size_t size = p_node->inputs().size();
      stack.reserve(size);
      for (size_t i = 0; i < size; i++) {
        stack.emplace_back(p_node->Input(i));
      }
      // run op
      auto* node = p_node->node();
      const auto& type = node->output()->type()->expect<TupleType>();
      if (type->name().has_value()) {
        namedTupleConstruct(stack, type, node->inputs().size());
      } else {
        tupleConstruct(stack, node->inputs().size());
      }
      // put output back
      p_node->Output(0) = std::move(stack[0]);
    };
  } else if (n->kind() == prim::DictConstruct) {
    return [](ProcessedNode* p_node) {
      // prepare inputs
      std::vector<IValue> stack;
      const size_t size = p_node->inputs().size();
      stack.reserve(size);
      for (size_t i = 0; i < size; i++) {
        stack.emplace_back(p_node->Input(i));
      }
      // run op
      auto* node = p_node->node();
      dictConstruct(
          stack,
          node->output()->type()->expectRef<DictType>(),
          node->inputs().size());
      // put output back
      p_node->Output(0) = std::move(stack[0]);
    };
  } else if (n->kind() == c10::Symbol::fromQualString("aten::__getitem__")) {
    return [](ProcessedNode* p_node) {
      auto dict = p_node->Input(0).toGenericDict();
      auto key = p_node->Input(1);
      auto value = dict.find(key);
      TORCH_CHECK(value != dict.end(), "Key not in dict: ", key);
      p_node->Output(0) = value->value();
    };
  } else if (n->kind() == prim::ListConstruct) {
    return [](ProcessedNode* p_node) {
      // prepare inputs
      std::vector<IValue> stack;
      const size_t size = p_node->inputs().size();
      stack.reserve(size);
      for (size_t i = 0; i < size; i++) {
        stack.emplace_back(p_node->Input(i));
      }
      // run op
      listConstruct(
          stack,
          p_node->node()->output()->type()->expectRef<ListType>(),
          p_node->inputs().size());
      // put output back
      p_node->Output(0) = std::move(stack[0]);
    };
  } else if (n->kind() == prim::ListUnpack) {
    return [](ProcessedNode* p_node) {
      // prepare inputs
      std::vector<IValue> stack;
      const size_t size = p_node->inputs().size();
      stack.reserve(size);
      for (size_t i = 0; i < size; i++) {
        stack.emplace_back(p_node->Input(i));
      }
      // run op
      size_t num_outputs = p_node->outputs().size();
      listUnpack(stack, num_outputs);
      // put output back
      DCHECK_EQ(stack.size(), num_outputs);
      // NOLINTNEXTLINE(clang-diagnostic-sign-compare)
      for (auto i = 0; i < num_outputs; i++) {
        p_node->Output(i) = std::move(stack[i]);
      }
    };
  } else if (n->kind() == c10::Symbol::fromQualString("aten::permute")) {
    return [](ProcessedNode* p_node) {
      const auto& in0_t = p_node->Input(0).toTensor();
      const auto in1_iv = p_node->Input(1).toIntVector();
      p_node->Output(0) = at::native::permute(in0_t, in1_iv);
    };
  } else if (n->kind() == c10::Symbol::fromQualString("aten::reshape")) {
    return [](ProcessedNode* p_node) {
      const auto& in0_t = p_node->Input(0).toTensor();
      const auto in1_iv = p_node->Input(1).toIntVector();
      p_node->Output(0) = at::native::reshape(in0_t, in1_iv);
    };
  } else if (n->kind() == c10::Symbol::fromQualString("aten::slice")) {
    return [](ProcessedNode* p_node) {
      const auto& in0_t = p_node->Input(0).toTensor();
      const auto in1_i = p_node->Input(1).toInt();
      const auto in2_i = p_node->Input(2).toInt();
      const auto in3_i = p_node->Input(3).toInt();
      const auto in4_i = p_node->Input(4).toInt();
      p_node->Output(0) = at::native::slice(in0_t, in1_i, in2_i, in3_i, in4_i);
    };
  } else if (n->kind() == c10::Symbol::fromQualString("aten::narrow")) {
    return [](ProcessedNode* p_node) {
      const auto& self = p_node->Input(0).toTensor(); // self
      const auto dim = p_node->Input(1).toInt(); // dim
      int64_t start = 0;
      if (p_node->Input(2).isScalar()) {
        start = p_node->Input(2).toInt();
      } else {
        auto& t = p_node->Input(2).toTensor();
        start = t.item<int64_t>();
      }
      const auto length = p_node->Input(3).toInt(); // length
      TORCH_CHECK(
          self.dim() > 0, "narrow() cannot be applied to a 0-dim tensor.");
      auto cur_size = self.sizes()[dim];
      if (start != cur_size && start < 0) { // start being the end is valid, but
                                            // not a valid dim specification.
        start = at::maybe_wrap_dim(start, cur_size);
      }
      TORCH_CHECK(
          length >= 0 && start <= cur_size - length,
          "start (",
          start,
          ") + length (",
          length,
          ") exceeds dimension size (",
          cur_size,
          ").");
      p_node->Output(0) =
          at::native::slice(self, dim, start, start + length, 1);
    };
  } else if (n->kind() == c10::Symbol::fromQualString("aten::to")) {
    if (n->inputs().size() != 5) {
      return nullptr;
    }
    return [](ProcessedNode* p_node) {
<<<<<<< HEAD
      DCHECK(p_node->inputs().size() == 5);
      const auto& in0_t = p_node->Input(0).toTensor();
      const auto in1_i = p_node->Input(1).toScalarType();
      const auto in2_i = p_node->Input(2).toBool();
      const auto in3_i = p_node->Input(3).toBool();
      if (p_node->Input(4).isNone()) {
        p_node->Output(0) =
            at::native::to(in0_t, in1_i, in2_i, in3_i, c10::nullopt);
      } else {
        const auto in4_o = p_node->Input(4).toMemoryFormat();
=======
      const auto& in0_t = p_node->Input(0).toTensor();
      const auto in2_i = p_node->Input(2).toBool();
      const auto in3_i = p_node->Input(3).toBool();
      const auto in4_o = p_node->Input(4).toOptional<at::MemoryFormat>();
      if (p_node->Input(1).isTensor()) {
        // to.other(Tensor self, Tensor other, bool non_blocking=False, bool
        // copy=False, MemoryFormat? memory_format=None) -> Tensor
        const auto in1_t = p_node->Input(1).toTensor();
        p_node->Output(0) = at::native::to(in0_t, in1_t, in2_i, in3_i, in4_o);
      } else {
        // to.dtype(Tensor self, ScalarType dtype, bool non_blocking=False, bool
        // copy=False, MemoryFormat? memory_format=None) -> Tensor
        const auto in1_i = p_node->Input(1).toScalarType();
>>>>>>> 8be5b1ca
        p_node->Output(0) = at::native::to(in0_t, in1_i, in2_i, in3_i, in4_o);
      }
    };
  }
  return nullptr;
}

<<<<<<< HEAD
=======
// NOLINTNEXTLINE(cppcoreguidelines-avoid-non-const-global-variables)
>>>>>>> 8be5b1ca
REGISTER_OPERATOR_FUNCTOR(
    aten::embedding_bag,
    aten_embedding_bag,
    [](Node* n) -> SROperator {
      return [](ProcessedNode* p_node) {
        // TODO: Support only 9 args once the old signature has been removed.
        TORCH_CHECK(
            p_node->inputs().size() == 8 || p_node->inputs().size() == 9,
            "Expected number of inputs is 8 or 9, but got " +
                std::to_string(p_node->inputs().size()));

        const auto& weight = p_node->Input(0).toTensor();
        const auto& indices = p_node->Input(1).toTensor();
        const auto& offsets = p_node->Input(2).toTensor();
        auto scale_grad_by_freq = p_node->Input(3).toBool();
        auto mode = p_node->Input(4).to<int64_t>();
        auto sparse = p_node->Input(5).toBool();
        auto per_sample_weights = p_node->Input(6).toOptional<at::Tensor>();
        auto include_last_offset = p_node->Input(7).toBool();
        c10::optional<int64_t> padding_idx;
        if (p_node->inputs().size() == 9) {
          if (p_node->Input(8).isNone()) {
            padding_idx = c10::nullopt;
          } else {
            padding_idx = p_node->Input(8).toInt();
          }
        }

        at::native::check_arguments(
            weight,
            indices,
            offsets,
            mode,
            per_sample_weights,
            include_last_offset);

        std::ignore = scale_grad_by_freq;
        std::ignore = sparse;

        if (p_node->Output(0).isNone()) {
          p_node->Output(0) = at::empty(
              {include_last_offset ? offsets.sizes()[0] - 1
                                   : offsets.sizes()[0],
               weight.sizes()[1]},
              weight.options());
        } else {
          at::native::resize_(
              p_node->Output(0).toTensor(),
              {include_last_offset ? offsets.sizes()[0] - 1
                                   : offsets.sizes()[0],
               weight.sizes()[1]},
              c10::nullopt);
        }
        at::Tensor& output = p_node->Output(0).toTensor();

        if (p_node->Output(1).isNone()) {
          p_node->Output(1) = at::empty({0}, offsets.options());
        }
        at::Tensor& offset2bag = p_node->Output(1).toTensor();
        at::native::make_offset2bag_out(
            offset2bag,
            output,
            weight,
            indices,
            offsets,
            mode,
            per_sample_weights,
            padding_idx.value_or(-1));

        if (p_node->Output(2).isNone()) {
          p_node->Output(2) = at::empty(offsets.sizes(), offsets.options());
        }
        at::Tensor& bag_size = p_node->Output(2).toTensor();
        at::native::make_bag_size_out(
            bag_size, offsets, indices, mode, include_last_offset, false);

        if (p_node->Output(3).isNone()) {
          p_node->Output(3) = at::empty(bag_size.sizes(), offsets.options());
        }
        at::Tensor& max_indices = p_node->Output(3).toTensor();
        at::native::make_max_indices_out(
            max_indices,
            weight,
            indices,
            offsets,
            bag_size,
            mode,
            include_last_offset);

        at::native::_embedding_bag_cpu_impl_out(
            output,
            offset2bag,
            bag_size,
            max_indices,
            weight,
            indices,
            offsets,
            mode,
            per_sample_weights,
            include_last_offset,
            padding_idx.value_or(-1));
      };
    });

<<<<<<< HEAD
=======
// NOLINTNEXTLINE(cppcoreguidelines-avoid-non-const-global-variables)
REGISTER_OPERATOR_FUNCTOR(aten::div, aten_div, [](Node* n) -> SROperator {
  return [](ProcessedNode* p_node) {
    const auto& in0_t = p_node->Input(0).toTensor();
    c10::optional<std::string> rounding_mode = c10::nullopt;
    if (p_node->inputs().size() > 2) {
      rounding_mode = p_node->Input(2).toOptional<std::string>();
    }

    if (p_node->Output(0).isNone()) {
      p_node->Output(0) = create_empty_from(in0_t);
    }
    auto& out_t = p_node->Output(0).toTensor();
    fastResizeToZero(out_t);

    const auto& in1_t = p_node->Input(1).isTensor()
        ? p_node->Input(1).toTensor()
        : at::native::wrapped_scalar_tensor(p_node->Input(1).toScalar());
    at::cpu::div_out(out_t, in0_t, in1_t, rounding_mode);
  };
});

// NOLINTNEXTLINE(cppcoreguidelines-avoid-non-const-global-variables)
REGISTER_OPERATOR_FUNCTOR(aten::sub, aten_sub, [](Node* n) -> SROperator {
  return [](ProcessedNode* p_node) {
    const auto& in0_t = p_node->Input(0).toTensor();
    const auto alpha = p_node->Input(2).toScalar();

    if (p_node->Output(0).isNone()) {
      p_node->Output(0) = create_empty_from(in0_t);
    }
    auto& out_t = p_node->Output(0).toTensor();
    fastResizeToZero(out_t);

    const auto& in1_t = p_node->Input(1).isTensor()
        ? p_node->Input(1).toTensor()
        : at::native::wrapped_scalar_tensor(p_node->Input(1).toScalar());
    at::cpu::sub_out(out_t, in0_t, in1_t, alpha);
  };
});

// NOLINTNEXTLINE(cppcoreguidelines-avoid-non-const-global-variables)
REGISTER_OPERATOR_FUNCTOR(
    aten::clamp_min,
    aten_clamp_min,
    [](Node* n) -> SROperator {
      return [](ProcessedNode* p_node) {
        const auto& in0_t = p_node->Input(0).toTensor();
        const auto in1_s = p_node->Input(1).toScalar();
        if (p_node->Output(0).isNone()) {
          p_node->Output(0) = create_empty_from(in0_t);
        }
        auto& out_t = p_node->Output(0).toTensor();
        fastResizeToZero(out_t);
        at::native::clamp_min_out(in0_t, in1_s, out_t);
      };
    });

// NOLINTNEXTLINE(cppcoreguidelines-avoid-non-const-global-variables)
REGISTER_OPERATOR_FUNCTOR(aten::argmin, aten_argmin, [](Node* n) -> SROperator {
  return [](ProcessedNode* p_node) {
    const auto& in0_t = p_node->Input(0).toTensor();
    const auto dim = p_node->Input(1).toOptional<int64_t>();
    const auto keepdim = p_node->Input(2).toBool();
    if (p_node->Output(0).isNone()) {
      p_node->Output(0) = create_empty_from(in0_t, at::kLong);
    }
    auto& out_t = p_node->Output(0).toTensor();
    fastResizeToZero(out_t);
    at::native::argmin_out(in0_t, dim, keepdim, out_t);
  };
});

REGISTER_OPERATOR_FUNCTOR(
    aten::layer_norm,
    aten_layer_norm,
    [](Node* n) -> SROperator {
      return [](ProcessedNode* p_node) {
        const auto& input = p_node->Input(0).toTensor();
        const auto normalized_shape = p_node->Input(1).toIntVector();
        auto weight_opt = p_node->Input(2).toOptional<at::Tensor>();
        auto bias_opt = p_node->Input(3).toOptional<at::Tensor>();
        float eps = p_node->Input(4).toDouble();

        c10::MaybeOwned<at::Tensor> weight_maybe_owned =
            at::borrow_from_optional_tensor(weight_opt);
        const at::Tensor& weight = *weight_maybe_owned;
        c10::MaybeOwned<at::Tensor> bias_maybe_owned =
            at::borrow_from_optional_tensor(bias_opt);
        const at::Tensor& bias = *bias_maybe_owned;

        auto inputs = at::native::_prepare_layer_norm_inputs(
            input, normalized_shape, weight, bias);
        auto X = std::get<0>(inputs);
        auto gamma = std::get<1>(inputs);
        auto beta = std::get<2>(inputs);
        auto M = std::get<3>(inputs);
        auto N = std::get<4>(inputs);

        if (p_node->Output(0).isNone()) {
          p_node->Output(0) = at::native::empty_like(
              X,
              c10::nullopt /* dtype */,
              c10::nullopt /* layout */,
              c10::nullopt /* device */,
              c10::nullopt /* pin_memory */,
              at::MemoryFormat::Contiguous);
        } else {
          at::native::resize_(
              p_node->Output(0).toTensor(), X.sizes(), c10::nullopt);
        }
        at::Tensor& output = p_node->Output(0).toTensor();
        at::Tensor mean = at::empty({M}, X.options());
        at::Tensor rstd = at::empty({M}, X.options());

        at::native::layer_norm_cpu_out(
            output,
            mean,
            rstd,
            input,
            normalized_shape,
            gamma,
            beta,
            eps,
            M,
            N);
      };
    });

/* Support the following signatures of norm:
 * norm.ScalarOpt_dtype(Tensor self, Scalar? p, *, ScalarType dtype)
 * norm.ScalarOpt_dim_dtype(Tensor self, Scalar? p, int[1] dim, bool keepdim, *,
 *                          ScalarType dtype)
 * norm.ScalarOpt_dim(Tensor self, Scalar? p, int[1] dim, bool keepdim=False)
 */
REGISTER_OPERATOR_FUNCTOR(aten::norm, aten_norm, [](Node* n) -> SROperator {
  if (n->inputs().size() <= 2) {
    LOG(ERROR)
        << "Please implement static runtime support for aten::norm 2-arg version";
    return nullptr;
  }
  // check that the third arg is scalar or int[]
  auto val_2 = toIValue(n->inputs()[2]);
  if (val_2 && !(val_2->isIntList() || val_2->isInt())) {
    LOG(ERROR)
        << "Please implement static runtime support for aten::norm w/ DimnameList";
    return nullptr;
  }

  return [](ProcessedNode* p_node) {
    const auto& in0_t = p_node->Input(0).toTensor();

    if (p_node->Output(0).isNone()) {
      p_node->Output(0) = create_empty_from(in0_t);
    }
    auto& out_t = p_node->Output(0).toTensor();
    fastResizeToZero(out_t);

    const size_t num_inp = p_node->inputs().size();
    const auto in1_s = p_node->Input(1).toOptional<at::Scalar>();
    if (num_inp == 3) {
      at::native::norm_out(
          in0_t,
          in1_s,
          c10::IntArrayRef{},
          false,
          p_node->Input(2).toScalarType(),
          out_t);
      return;
    }

    if (num_inp > 4) {
      at::native::norm_out(
          in0_t,
          in1_s,
          p_node->Input(2).toIntVector(), // dim
          p_node->Input(3).toBool(), // keepdim
          p_node->Input(4).toScalarType(), // dtype
          out_t);
      return;
    }
    at::native::norm_out(
        in0_t,
        in1_s,
        p_node->Input(2).toIntVector(), // dim
        p_node->Input(3).toBool(), // keepdim
        out_t);
  };
});

// NOLINTNEXTLINE(cppcoreguidelines-avoid-non-const-global-variables)
REGISTER_OPERATOR_FUNCTOR(aten::matmul, aten_matmul, [](Node* n) -> SROperator {
  return [](ProcessedNode* p_node) {
    const auto& in0_t = p_node->Input(0).toTensor();
    const auto& in1_t = p_node->Input(1).toTensor();

    if (p_node->Output(0).isNone()) {
      p_node->Output(0) = create_empty_from(in0_t);
    }
    auto& out_t = p_node->Output(0).toTensor();
    fastResizeToZero(out_t);
    at::native::matmul_out(in0_t, in1_t, out_t);
  };
});

>>>>>>> 8be5b1ca
} // namespace jit
} // namespace torch<|MERGE_RESOLUTION|>--- conflicted
+++ resolved
@@ -3,19 +3,13 @@
 #include <ATen/CPUFunctions.h>
 #include <ATen/InferSize.h>
 #include <ATen/NativeFunctions.h>
-<<<<<<< HEAD
-=======
 #include <ATen/ScalarOps.h>
->>>>>>> 8be5b1ca
 #include <ATen/TensorUtils.h>
 #include <ATen/native/EmbeddingBag.h>
 #include <ATen/native/IndexingUtils.h>
 #include <ATen/native/Resize.h>
 #include <ATen/native/TensorAdvancedIndexing.h>
-<<<<<<< HEAD
-=======
 #include <ATen/native/layer_norm.h>
->>>>>>> 8be5b1ca
 #include <ATen/native/quantized/cpu/qembeddingbag.h>
 #include <c10/util/irange.h>
 #include <torch/csrc/jit/ir/ir.h>
@@ -32,11 +26,7 @@
     at::Tensor& out,
     const at::Tensor& self,
     const std::vector<int64_t>& proposed_shape,
-<<<<<<< HEAD
-    bool infer_size = true) {
-=======
     bool infer_size) {
->>>>>>> 8be5b1ca
   auto shape = infer_size ? at::infer_size(proposed_shape, self.numel())
                           : proposed_shape;
   at::native::resize_(out, shape, c10::nullopt);
@@ -86,10 +76,7 @@
       iter + start_dim,
       iter + end_dim + 1,
       static_cast<int64_t>(1),
-<<<<<<< HEAD
-=======
       // NOLINTNEXTLINE(modernize-use-transparent-functors)
->>>>>>> 8be5b1ca
       std::multiplies<int64_t>());
 
   std::vector<int64_t> shape;
@@ -129,17 +116,6 @@
   return SROperatorRegistry()->Has(name);
 }
 
-<<<<<<< HEAD
-bool canRunOutOfPlace(Node* n) {
-  auto op_name = std::string(n->kind().toQualString());
-  return SROperatorRegistry()->Has(op_name);
-}
-
-// Keep function canReuseInputsOutputs because the name canReuseInputsOutputs is
-// more informative where it's used
-bool canReuseInputsOutputs(Node* n) {
-  return canRunOutOfPlace(n);
-=======
 // Expensive check, use sparingly.
 // This is needed to make sure that we only switch to out variants for the
 // supported overloads, which is checked in the `Generate` step in
@@ -155,7 +131,6 @@
   }
 
   return nullptr;
->>>>>>> 8be5b1ca
 }
 
 // TODO: expand to include all view producing ops, mostly in
@@ -185,11 +160,7 @@
 // This means the IValues will not change run to run
 bool inputsCanRunOutOfPlace(Node* n) {
   for (auto* input : n->inputs()) {
-<<<<<<< HEAD
-    if (!canRunOutOfPlace(input->node())) {
-=======
     if (!canReuseInputsOutputs(input->node())) {
->>>>>>> 8be5b1ca
       return false;
     }
   }
@@ -198,19 +169,11 @@
 
 bool isOptimizableContainerType(Node* n) {
   const auto& type = n->output()->type();
-<<<<<<< HEAD
-  if (type->kind() == TypeKind::ListType) {
-    const auto& list_type = type->expectRef<ListType>();
-    bool is_tensor_list =
-        list_type.getElementType()->kind() == TypeKind::TensorType;
-    return is_tensor_list && inputsCanRunOutOfPlace(n);
-=======
   bool is_supported_type = false;
   if (type->kind() == TypeKind::ListType) {
     const auto& list_type = type->expectRef<ListType>();
     is_supported_type =
         list_type.getElementType()->kind() == TypeKind::TensorType;
->>>>>>> 8be5b1ca
   } else if (type->kind() == TypeKind::TupleType) {
     const auto& tuple_type = type->expectRef<TupleType>();
     auto types = tuple_type.containedTypes();
@@ -218,21 +181,12 @@
         std::find_if(types.begin(), types.end(), [](const TypePtr& elem) {
           return elem->kind() == TypeKind::TensorType;
         });
-<<<<<<< HEAD
-    bool is_tensor_tuple = iter != types.end();
-    return is_tensor_tuple && inputsCanRunOutOfPlace(n);
-  }
-  return false;
-}
-
-=======
     is_supported_type = iter != types.end();
   }
   return is_supported_type && inputsCanRunOutOfPlace(n);
 }
 
 // NOLINTNEXTLINE(cppcoreguidelines-avoid-non-const-global-variables)
->>>>>>> 8be5b1ca
 REGISTER_OPERATOR_FUNCTOR(
     prim::ListConstruct,
     prim_ListConstruct,
@@ -254,10 +208,7 @@
       };
     });
 
-<<<<<<< HEAD
-=======
-// NOLINTNEXTLINE(cppcoreguidelines-avoid-non-const-global-variables)
->>>>>>> 8be5b1ca
+// NOLINTNEXTLINE(cppcoreguidelines-avoid-non-const-global-variables)
 REGISTER_OPERATOR_FUNCTOR(
     prim::TupleConstruct,
     prim_TupleConstruct,
@@ -314,13 +265,8 @@
 REGISTER_OPERATOR_FUNCTOR(aten::clamp, aten_clamp, [](Node* n) -> SROperator {
   return [](ProcessedNode* p_node) {
     const auto& in0_t = p_node->Input(0).toTensor();
-<<<<<<< HEAD
-    const auto in1_s = p_node->Input(1).toScalar();
-    const auto in2_s = p_node->Input(2).toScalar();
-=======
     const auto in1_s = p_node->Input(1).toOptional<at::Scalar>();
     const auto in2_s = p_node->Input(2).toOptional<at::Scalar>();
->>>>>>> 8be5b1ca
     if (p_node->Output(0).isNone()) {
       p_node->Output(0) = create_empty_from(in0_t);
     }
@@ -350,22 +296,10 @@
     aten_nan_to_num,
     [](Node* n) -> SROperator {
       return [](ProcessedNode* p_node) {
-<<<<<<< HEAD
-        auto input_size = p_node->inputs().size();
-        const auto& in0_t = p_node->Input(0).toTensor();
-        const double in1_d = input_size > 1 ? p_node->Input(1).toDouble() : 0;
-        const double in2_d = input_size > 2
-            ? p_node->Input(2).toDouble()
-            : std::numeric_limits<double>::infinity();
-        const double in3_d = input_size > 3
-            ? p_node->Input(3).toDouble()
-            : -std::numeric_limits<double>::infinity();
-=======
         const auto& in0_t = p_node->Input(0).toTensor();
         const auto in1_d = p_node->Input(1).toOptional<double>();
         const auto in2_d = p_node->Input(2).toOptional<double>();
         const auto in3_d = p_node->Input(3).toOptional<double>();
->>>>>>> 8be5b1ca
         if (p_node->Output(0).isNone()) {
           p_node->Output(0) = create_empty_from(in0_t);
         }
@@ -410,29 +344,15 @@
     aten::leaky_relu,
     aten_leaky_relu,
     [](Node* n) -> SROperator {
-<<<<<<< HEAD
-      const auto in1 = toIValue(n->inputs()[1]);
-      if (in1) {
-        const auto in1_s = in1->toScalar();
-        return [=](ProcessedNode* p_node) {
-          const auto& in0_t = p_node->Input(0).toTensor();
-          if (p_node->Output(0).isNone()) {
-            p_node->Output(0) = create_empty_from(in0_t);
-          }
-          auto& out_t = p_node->Output(0).toTensor();
-          at::native::leaky_relu_out(in0_t, in1_s, out_t);
-        };
-      } else {
-        return [](ProcessedNode* p_node) {
-          const auto& in0_t = p_node->Input(0).toTensor();
-          const auto in1_s = p_node->Input(1).toScalar();
-          if (p_node->Output(0).isNone()) {
-            p_node->Output(0) = create_empty_from(in0_t);
-          }
-          auto& out_t = p_node->Output(0).toTensor();
-          at::native::leaky_relu_out(in0_t, in1_s, out_t);
-        };
-      }
+      return [](ProcessedNode* p_node) {
+        const auto& in0_t = p_node->Input(0).toTensor();
+        const auto in1_s = p_node->Input(1).toScalar();
+        if (p_node->Output(0).isNone()) {
+          p_node->Output(0) = create_empty_from(in0_t);
+        }
+        auto& out_t = p_node->Output(0).toTensor();
+        at::native::leaky_relu_out(in0_t, in1_s, out_t);
+      };
     });
 
 namespace {
@@ -453,11 +373,9 @@
   void update(std::unique_ptr<tensorexpr::LLVMCodeGen>&& cg_) {
     cg = std::move(cg_);
   }
-  template <typename... Ts>
-  void operator()(const Ts&... ts) {
-    std::vector<tensorexpr::CodeGen::CallArg> args(
-        {tensorexpr::CodeGen::CallArg(ts)...});
-    cg->call(args);
+
+  void call(const std::vector<void*>& args) {
+    cg->call_raw(args);
   }
 
   inline bool supports(const at::Tensor& t) {
@@ -506,6 +424,9 @@
   void operator()(const Ts&... ts) {
     DCHECK(0 && "Invalid call");
   }
+  void call(const std::vector<void*>& args) {
+    DCHECK(0 && "Invalid call");
+  }
 
   inline bool supports(const at::Tensor& t) {
     return false;
@@ -541,126 +462,6 @@
         elem = CompareSelect::make(elem, min, min, elem, kLT);
         return CompareSelect::make(elem, max, max, elem, kGT);
       }
-=======
-      return [](ProcessedNode* p_node) {
-        const auto& in0_t = p_node->Input(0).toTensor();
-        const auto in1_s = p_node->Input(1).toScalar();
-        if (p_node->Output(0).isNone()) {
-          p_node->Output(0) = create_empty_from(in0_t);
-        }
-        auto& out_t = p_node->Output(0).toTensor();
-        at::native::leaky_relu_out(in0_t, in1_s, out_t);
-      };
-    });
-
-namespace {
-
-// Use the width of an AVX-512 vector by default; this happens to work OK for
-// AVX2 as well. Some ops benefit from using multiple AVX ports, in which case
-// they are vectorized by twice this constant.  An exception is logit, since it
-// contains FP divide, which is single-ported.
-static constexpr int kVectorWidth = 16;
-
-#ifdef TORCH_ENABLE_LLVM
-
-struct TEWrapper {
-  tensorexpr::KernelArena ka;
-  tensorexpr::KernelScope ks;
-  std::unique_ptr<tensorexpr::LLVMCodeGen> cg;
-  TEWrapper() = default;
-  void update(std::unique_ptr<tensorexpr::LLVMCodeGen>&& cg_) {
-    cg = std::move(cg_);
-  }
-
-  void call(const std::vector<void*>& args) {
-    cg->call_raw(args);
-  }
-
-  inline bool supports(const at::Tensor& t) {
-    return t.is_contiguous() && t.dtype().Match<float>();
-  }
-};
-
-void optimizePointwise(
-    tensorexpr::LoopNest* ln,
-    tensorexpr::Tensor* target,
-    int width) {
-  using namespace torch::jit::tensorexpr;
-  std::vector<For*> loops = ln->getLoopStmtsFor(target);
-  For *outer, *inner, *tail;
-  TORCH_CHECK(loops.size() > 0, "No loops created for pointwise op");
-  ln->splitWithTail(loops[0], width, &outer, &inner, &tail);
-  ln->vectorize(inner);
-}
-
-std::shared_ptr<TEWrapper> wrapTECompute(
-    std::shared_ptr<TEWrapper> wrap,
-    tensorexpr::Placeholder& in,
-    tensorexpr::Tensor* out,
-    tensorexpr::VarHandle& dim,
-    int width = kVectorWidth) {
-  using namespace torch::jit::tensorexpr;
-  LoopNest ln({out});
-  optimizePointwise(&ln, out, width);
-  ln.prepareForCodegen();
-  Stmt* s = ln.root_stmt();
-  s = tensorexpr::IRSimplifier::simplify(s);
-  std::vector<CodeGen::BufferArg> args;
-  args.emplace_back(out);
-  args.emplace_back(in);
-  args.emplace_back(dim);
-  auto cg = std::make_unique<LLVMCodeGen>(s, args);
-  wrap->update(std::move(cg));
-  return wrap;
-};
-
-#else
-
-struct TEWrapper {
-  TEWrapper() = default;
-  template <typename... Ts>
-  void operator()(const Ts&... ts) {
-    DCHECK(0 && "Invalid call");
-  }
-  void call(const std::vector<void*>& args) {
-    DCHECK(0 && "Invalid call");
-  }
-
-  inline bool supports(const at::Tensor& t) {
-    return false;
-  }
-};
-
-std::shared_ptr<TEWrapper> wrapTECompute(
-    std::shared_ptr<TEWrapper> wrap,
-    tensorexpr::Placeholder& in,
-    tensorexpr::Tensor* out,
-    tensorexpr::VarHandle& dim,
-    int width = kVectorWidth) {
-  return wrap;
-};
-
-#endif
-
-} // namespace
-
-std::shared_ptr<TEWrapper> createLogit(c10::optional<float> clamp) {
-  using namespace torch::jit::tensorexpr;
-  auto wrap = std::make_shared<TEWrapper>();
-  auto N = VarHandle("N", kInt);
-  Placeholder A("A", kFloat, {N});
-  tensorexpr::Tensor* B = Compute("B", {N}, [&](const VarHandle& i) {
-    auto A_elem = [&]() {
-      if (!clamp) {
-        return A.load(i);
-      } else {
-        auto elem = A.load(i);
-        auto min = FloatImm::make(*clamp);
-        auto max = FloatImm::make(1.0f - *clamp);
-        elem = CompareSelect::make(elem, min, min, elem, kLT);
-        return CompareSelect::make(elem, max, max, elem, kGT);
-      }
->>>>>>> 8be5b1ca
     }();
     return log_vml(A_elem / (FloatImm::make(1.0f) - A_elem));
   });
@@ -705,10 +506,7 @@
   return wrapTECompute(wrap, A, B, N, kSleefWidth);
 }
 
-<<<<<<< HEAD
-=======
-// NOLINTNEXTLINE(cppcoreguidelines-avoid-non-const-global-variables)
->>>>>>> 8be5b1ca
+// NOLINTNEXTLINE(cppcoreguidelines-avoid-non-const-global-variables)
 REGISTER_OPERATOR_FUNCTOR(aten::relu, aten_relu, [](Node* n) -> SROperator {
   auto te = createRelu();
   return [te](ProcessedNode* p_node) {
@@ -722,13 +520,6 @@
       at::native::threshold_out(in0_t, 0, 0, out_t);
     } else {
       at::native::resize_(out_t, in0_t.sizes(), c10::nullopt);
-<<<<<<< HEAD
-      (*te)(out_t.data_ptr<float>(), in0_t.data_ptr<float>(), in0_t.numel());
-    }
-  };
-});
-
-=======
       int64_t nn = in0_t.numel();
       te->call({out_t.data_ptr(), in0_t.data_ptr(), &nn});
     }
@@ -736,7 +527,6 @@
 });
 
 // NOLINTNEXTLINE(cppcoreguidelines-avoid-non-const-global-variables)
->>>>>>> 8be5b1ca
 REGISTER_OPERATOR_FUNCTOR(aten::tanh, aten_tanh, [](Node* n) -> SROperator {
   auto te = createTanh();
   return [te](ProcessedNode* p_node) {
@@ -750,13 +540,6 @@
       at::cpu::tanh_out(out_t, in0_t);
     } else {
       at::native::resize_(out_t, in0_t.sizes(), c10::nullopt);
-<<<<<<< HEAD
-      (*te)(out_t.data_ptr<float>(), in0_t.data_ptr<float>(), in0_t.numel());
-    }
-  };
-});
-
-=======
       int64_t nn = in0_t.numel();
       te->call({out_t.data_ptr(), in0_t.data_ptr(), &nn});
     }
@@ -764,7 +547,6 @@
 });
 
 // NOLINTNEXTLINE(cppcoreguidelines-avoid-non-const-global-variables)
->>>>>>> 8be5b1ca
 REGISTER_OPERATOR_FUNCTOR(
     aten::sigmoid,
     aten_sigmoid,
@@ -781,21 +563,6 @@
           at::cpu::sigmoid_out(out_t, in0_t);
         } else {
           at::native::resize_(out_t, in0_t.sizes(), c10::nullopt);
-<<<<<<< HEAD
-          (*te)(
-              out_t.data_ptr<float>(), in0_t.data_ptr<float>(), in0_t.numel());
-        }
-      };
-    });
-
-REGISTER_OPERATOR_FUNCTOR(aten::logit, aten_logit, [](Node* n) -> SROperator {
-  c10::optional<float> clamp;
-  if (n->inputs().size() > 1) {
-    TORCH_CHECK(n->inputs().at(1)->node()->kind() == prim::Constant);
-    clamp = toIValue(n->inputs().at(1))->toDouble();
-  }
-  auto te = createLogit(clamp);
-=======
           int64_t nn = in0_t.numel();
           te->call({out_t.data_ptr(), in0_t.data_ptr(), &nn});
         }
@@ -815,34 +582,19 @@
         : c10::nullopt;
   }
   auto te = clamp ? createLogit(clamp) : nullptr;
->>>>>>> 8be5b1ca
   return [te](ProcessedNode* p_node) {
     const auto& in0_t = p_node->Input(0).toTensor();
     if (p_node->Output(0).isNone()) {
       p_node->Output(0) = create_empty_from(in0_t);
     }
     auto& out_t = p_node->Output(0).toTensor();
-<<<<<<< HEAD
-    if (!te->supports(in0_t)) {
-      const auto in0_t = p_node->Input(0).toTensor();
-      const double in1_d =
-          p_node->inputs().size() > 1 ? p_node->Input(1).toDouble() : -1.0;
-=======
     if (!te || !te->supports(in0_t)) {
       const auto& in0_t = p_node->Input(0).toTensor();
       const auto in1_d = p_node->Input(1).toOptional<double>();
->>>>>>> 8be5b1ca
       fastResizeToZero(out_t);
       at::native::logit_out(in0_t, in1_d, out_t);
     } else {
       at::native::resize_(out_t, in0_t.sizes(), c10::nullopt);
-<<<<<<< HEAD
-      (*te)(out_t.data_ptr<float>(), in0_t.data_ptr<float>(), in0_t.numel());
-    }
-  };
-});
-
-=======
       int64_t nn = in0_t.numel();
       te->call({out_t.data_ptr(), in0_t.data_ptr(), &nn});
     }
@@ -850,7 +602,6 @@
 });
 
 // NOLINTNEXTLINE(cppcoreguidelines-avoid-non-const-global-variables)
->>>>>>> 8be5b1ca
 REGISTER_OPERATOR_FUNCTOR(aten::clone, aten_clone, [](Node* n) -> SROperator {
   return [](ProcessedNode* p_node) {
     const auto& in0_t = p_node->Input(0).toTensor();
@@ -862,10 +613,7 @@
     at::native::copy_(out_t, in0_t, false);
   };
 });
-<<<<<<< HEAD
-=======
-// NOLINTNEXTLINE(cppcoreguidelines-avoid-non-const-global-variables)
->>>>>>> 8be5b1ca
+// NOLINTNEXTLINE(cppcoreguidelines-avoid-non-const-global-variables)
 REGISTER_OPERATOR_FUNCTOR(
     quantized::embedding_bag_byte_rowwise_offsets,
     quantized_embedding_bag_byte_rowwise_offsets,
@@ -898,10 +646,7 @@
             include_last_offset);
       };
     });
-<<<<<<< HEAD
-=======
-// NOLINTNEXTLINE(cppcoreguidelines-avoid-non-const-global-variables)
->>>>>>> 8be5b1ca
+// NOLINTNEXTLINE(cppcoreguidelines-avoid-non-const-global-variables)
 REGISTER_OPERATOR_FUNCTOR(
     quantized::embedding_bag_4bit_rowwise_offsets,
     embedding_bag_4bit_rowwise_offsets,
@@ -934,190 +679,6 @@
             include_last_offset);
       };
     });
-<<<<<<< HEAD
-
-// The out variant takes precedence over native
-REGISTER_OPERATOR_FUNCTOR(
-    aten::narrow_copy,
-    aten_narrow_copy,
-    [](Node* n) -> SROperator {
-      return [](ProcessedNode* p_node) {
-        const auto& self = p_node->Input(0).toTensor(); // self
-        const auto dim = p_node->Input(1).toInt(); // dim
-        int64_t start = 0;
-        if (p_node->Input(2).isScalar()) {
-          start = p_node->Input(2).toInt();
-        } else {
-          auto& t = p_node->Input(2).toTensor();
-          start = t.item<int64_t>();
-        }
-        auto length = p_node->Input(3).toInt(); // length
-
-        if (p_node->Output(0).isNone()) {
-          p_node->Output(0) = create_empty_from(self);
-        }
-        auto& output = p_node->Output(0).toTensor();
-        fastResizeToZero(output);
-        at::native::narrow_copy_dense_cpu_out(self, dim, start, length, output);
-      };
-    });
-REGISTER_OPERATOR_FUNCTOR(aten::index, aten_index, [](Node* n) -> SROperator {
-  return [](ProcessedNode* p_node) {
-    const auto& in0_t = p_node->Input(0).toTensor();
-    const auto in1_l =
-        at::native::toListOfOptionalTensors(p_node->Input(1).toListRef());
-    if (p_node->Output(0).isNone()) {
-      p_node->Output(0) = create_empty_from(in0_t);
-    }
-    auto& out_t = p_node->Output(0).toTensor();
-    fastResizeToZero(out_t);
-    at::native::index_out(out_t, in0_t, in1_l);
-  };
-});
-REGISTER_OPERATOR_FUNCTOR(aten::pow, aten_pow, [](Node* n) -> SROperator {
-  return [](ProcessedNode* p_node) {
-    if (p_node->Output(0).isNone()) {
-      c10::ScalarType dtype;
-      if (p_node->Input(0).isTensor()) {
-        const auto& in0_t = p_node->Input(0).toTensor();
-        if (p_node->Input(1).isTensor()) {
-          dtype = at::native::result_type(in0_t, p_node->Input(1).toTensor());
-          p_node->Output(0) = create_empty_from(in0_t, dtype);
-        } else {
-          dtype = at::native::result_type(in0_t, p_node->Input(1).toScalar());
-          p_node->Output(0) = at::native::empty_like(
-              in0_t,
-              dtype,
-              in0_t.options().layout_opt(),
-              in0_t.options().device_opt(),
-              in0_t.options().pinned_memory_opt(),
-              at::MemoryFormat::Preserve);
-        }
-      } else {
-        const auto& in1_t = p_node->Input(1).toTensor();
-        dtype = at::native::result_type(p_node->Input(0).toScalar(), in1_t);
-        p_node->Output(0) = at::native::empty_like(
-            in1_t,
-            dtype,
-            in1_t.options().layout_opt(),
-            in1_t.options().device_opt(),
-            in1_t.options().pinned_memory_opt(),
-            at::MemoryFormat::Preserve);
-      }
-    }
-    auto& out_t = p_node->Output(0).toTensor();
-    fastResizeToZero(out_t);
-    if (p_node->Input(0).isTensor()) {
-      if (p_node->Input(1).isTensor()) {
-        at::cpu::pow_out(
-            out_t, p_node->Input(0).toTensor(), p_node->Input(1).toTensor());
-      } else {
-        at::cpu::pow_out(
-            out_t, p_node->Input(0).toTensor(), p_node->Input(1).toScalar());
-      }
-    } else {
-      at::cpu::pow_out(
-          out_t, p_node->Input(0).toScalar(), p_node->Input(1).toTensor());
-    }
-  };
-});
-// out variant takes precedence over native
-REGISTER_OPERATOR_FUNCTOR(
-    static_runtime::to_copy,
-    aten_to_copy,
-    [](Node* n) -> SROperator {
-      return [](ProcessedNode* p_node) {
-        // support 4- or 5-arg for adindexer/adfinder models
-        DCHECK(p_node->inputs().size() >= 4);
-        const auto& in0_t = p_node->Input(0).toTensor();
-        auto in2_i = p_node->Input(2).toBool(); // non_blocking
-        // ignore input 3 (copy)
-        if (p_node->Output(0).isNone()) {
-          auto in1_i = p_node->Input(1).toScalarType();
-          c10::optional<c10::MemoryFormat> in4_o = c10::nullopt;
-          if (p_node->inputs().size() > 4 && p_node->Input(4).isInt()) {
-            in4_o = p_node->Input(4).toOptional<c10::MemoryFormat>();
-          }
-          if (in4_o.value_or(c10::MemoryFormat::Preserve) ==
-              c10::MemoryFormat::Preserve) {
-            if (in0_t.is_non_overlapping_and_dense()) {
-              in4_o = c10::nullopt;
-            } else {
-              in4_o = in0_t.suggest_memory_format();
-            }
-          }
-          // See Note [Explicit nullopt MemoryFormat argument]
-          p_node->Output(0) = at::detail::empty_cpu(
-              {0}, in1_i, in0_t.layout(), in0_t.device(), c10::nullopt, in4_o);
-        }
-        auto& out_t = p_node->Output(0).toTensor();
-        fastResizeToZero(out_t);
-        at::native::to_copy_out(out_t, in0_t, in2_i);
-      };
-    });
-
-// Out variants for view ops are registered to a separate registry because
-// their outputs (views) can't participate in memory reuse.
-REGISTER_OPERATOR_FUNCTOR(
-    static_runtime::reshape_copy,
-    aten_reshape,
-    [](Node* n) -> SROperator {
-      return [](ProcessedNode* p_node) {
-        const auto& self = p_node->Input(0).toTensor(); // self
-        const auto proposed_shape = p_node->Input(1).toIntVector(); // shape
-
-        if (p_node->Output(0).isNone()) {
-          p_node->Output(0) = create_empty_from(self);
-        }
-        auto& out = p_node->Output(0).toTensor();
-        at::native::reshape_copy_out(out, self, proposed_shape, true);
-      };
-    });
-
-REGISTER_OPERATOR_FUNCTOR(
-    static_runtime::flatten_copy,
-    aten_flatten,
-    [](Node* n) -> SROperator {
-      return [](ProcessedNode* p_node) {
-        DCHECK(p_node->inputs().size() == 3);
-        const auto& self = p_node->Input(0).toTensor();
-        const auto start_dim = p_node->Input(1).toInt();
-        const auto end_dim = p_node->Input(2).toInt();
-
-        if (p_node->Output(0).isNone()) {
-          p_node->Output(0) = create_empty_from(self);
-        }
-        auto& out = p_node->Output(0).toTensor();
-        at::native::flatten_copy_out(out, self, start_dim, end_dim);
-      };
-    });
-
-REGISTER_OPERATOR_FUNCTOR(aten::sum, aten_sum, [](Node* n) -> SROperator {
-  return [](ProcessedNode* p_node) {
-    const at::Tensor& self = p_node->Input(0).toTensor();
-    std::vector<int64_t> dim = {};
-    if ((p_node->inputs().size() > 1) && (!p_node->Input(1).isNone())) {
-      dim = p_node->Input(1).toIntList().vec();
-    }
-    if (p_node->Output(0).isNone()) {
-      p_node->Output(0) = create_empty_from(self);
-    }
-    auto& output = p_node->Output(0).toTensor();
-    fastResizeToZero(output);
-    if (p_node->inputs().size() > 2) {
-      at::native::sum_out(
-          self,
-          dim,
-          p_node->Input(2).toBool(),
-          p_node->Input(3).toOptional<at::ScalarType>(),
-          output);
-      return;
-    }
-    at::native::sum_out(self, dim, false /* keep_dim */, c10::nullopt, output);
-  };
-});
-=======
->>>>>>> 8be5b1ca
 
 // The out variant takes precedence over native
 // NOLINTNEXTLINE(cppcoreguidelines-avoid-non-const-global-variables)
@@ -1479,18 +1040,6 @@
       return nullptr;
     }
     return [](ProcessedNode* p_node) {
-<<<<<<< HEAD
-      DCHECK(p_node->inputs().size() == 5);
-      const auto& in0_t = p_node->Input(0).toTensor();
-      const auto in1_i = p_node->Input(1).toScalarType();
-      const auto in2_i = p_node->Input(2).toBool();
-      const auto in3_i = p_node->Input(3).toBool();
-      if (p_node->Input(4).isNone()) {
-        p_node->Output(0) =
-            at::native::to(in0_t, in1_i, in2_i, in3_i, c10::nullopt);
-      } else {
-        const auto in4_o = p_node->Input(4).toMemoryFormat();
-=======
       const auto& in0_t = p_node->Input(0).toTensor();
       const auto in2_i = p_node->Input(2).toBool();
       const auto in3_i = p_node->Input(3).toBool();
@@ -1504,7 +1053,6 @@
         // to.dtype(Tensor self, ScalarType dtype, bool non_blocking=False, bool
         // copy=False, MemoryFormat? memory_format=None) -> Tensor
         const auto in1_i = p_node->Input(1).toScalarType();
->>>>>>> 8be5b1ca
         p_node->Output(0) = at::native::to(in0_t, in1_i, in2_i, in3_i, in4_o);
       }
     };
@@ -1512,10 +1060,7 @@
   return nullptr;
 }
 
-<<<<<<< HEAD
-=======
-// NOLINTNEXTLINE(cppcoreguidelines-avoid-non-const-global-variables)
->>>>>>> 8be5b1ca
+// NOLINTNEXTLINE(cppcoreguidelines-avoid-non-const-global-variables)
 REGISTER_OPERATOR_FUNCTOR(
     aten::embedding_bag,
     aten_embedding_bag,
@@ -1620,8 +1165,6 @@
       };
     });
 
-<<<<<<< HEAD
-=======
 // NOLINTNEXTLINE(cppcoreguidelines-avoid-non-const-global-variables)
 REGISTER_OPERATOR_FUNCTOR(aten::div, aten_div, [](Node* n) -> SROperator {
   return [](ProcessedNode* p_node) {
@@ -1827,6 +1370,5 @@
   };
 });
 
->>>>>>> 8be5b1ca
 } // namespace jit
 } // namespace torch