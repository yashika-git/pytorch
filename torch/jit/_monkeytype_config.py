import inspect
import typing
import pathlib
import torch
from typing import Optional, Iterable, List, Dict
from collections import defaultdict
from types import CodeType

_IS_MONKEYTYPE_INSTALLED = True
try:
    import monkeytype  # type: ignore[import]
    from monkeytype import trace as monkeytype_trace
    from monkeytype.db.base import CallTraceThunk, CallTraceStore, CallTraceStoreLogger  # type: ignore[import]
    from monkeytype.config import _startswith, LIB_PATHS  # type: ignore[import]
    from monkeytype.tracing import CallTrace, CodeFilter  # type: ignore[import]
except ImportError:
    _IS_MONKEYTYPE_INSTALLED = False

<<<<<<< HEAD
def get_optional_of_element_type(types: str):
    """
    Helper function to extracts the type of the element to be annotated to Optional
    from the list of consolidated types and returns `Optional[element type]`.

    TODO: To remove this check once Union support lands.
=======
def get_element_type(types: str):
    """
    Helper function to extract the type of the element to be annotated to Optional
    from the list of consolidated types.
>>>>>>> 0cbc08b7
    """
    elements = types.split(",")
    elem_type = elements[0] if 'NoneType' in elements[1] else elements[1]

    # If the type is from typing module, then extract the element type
    start = elem_type.find("[")
    end = elem_type.rfind("]")
    if start != -1 and end != -1:
        return elem_type[:start + 1] + 'Optional[' + elem_type[start + 1: end] + ']]'

    # Else return Optional[element type]
    if elem_type == 'Tensor':
        elem_type = 'torch.Tensor'
    return 'Optional[' + elem_type + ']'

def get_qualified_name(func):
    return func.__qualname__

if _IS_MONKEYTYPE_INSTALLED:

    class JitTypeTraceStoreLogger(CallTraceStoreLogger):
        """A JitTypeCallTraceLogger that stores logged traces in a CallTraceStore."""
        def __init__(self, store: CallTraceStore):
            super().__init__(store)

        def log(self, trace: CallTrace) -> None:
            self.traces.append(trace)

    class JitTypeTraceStore(CallTraceStore):
        def __init__(self):
            super().__init__()
            # A dictionary keeping all collected CallTrace
            # key is fully qualified name of called function
            # value is list of all CallTrace
            self.trace_records: Dict[str, list] = defaultdict(list)

        def add(self, traces: Iterable[CallTrace]):
            for t in traces:
                qualified_name = get_qualified_name(t.func)
                self.trace_records[qualified_name].append(t)

        def filter(
            self,
            qualified_name: str,
            qualname_prefix: Optional[str] = None,
            limit: int = 2000
        ) -> List[CallTraceThunk]:
            return self.trace_records[qualified_name]

        def analyze(self, qualified_name: str) -> Dict:
            # Analyze the types for the given module
            # and create a dictionary of all the types
            # for arguments.
            records = self.trace_records[qualified_name]
            all_args = defaultdict(set)
            for record in records:
                for arg, arg_type in record.arg_types.items():
                    all_args[arg].add(arg_type)
            return all_args

        def consolidate_types(self, qualified_name: str) -> Dict:
            all_args = self.analyze(qualified_name)
            # If there are more types for an argument,
            # then consolidate the type to `Any` and replace the entry
            # by type `Any`.
            for arg, types in all_args.items():
                _all_type = " "
                for _type in types:
                    # If the type is a type imported from typing
                    # like Tuple, List, Dict then replace "typing."
                    # with a null string.
                    if inspect.getmodule(_type) == typing:
                        _type_to_string = str(_type)
                        _all_type += _type_to_string.replace('typing.', '') + ','
                    elif _type is torch.nn.parameter.Parameter:
                        # Check if the type is torch.nn.parameter.Parameter,
                        # use the entire quaalified name `torch.nn.parameter.Parameter`
                        # for type
                        _all_type += 'torch.nn.parameter.Parameter' + ','
                    else:
                        _all_type += _type.__name__ + ','
                _all_type = _all_type.lstrip(" ")  # Remove any trailing spaces

                if len(types) == 2 and 'NoneType' in _all_type:
<<<<<<< HEAD
                    # TODO: To remove this check once Union suppport in TorchScript lands.
                    all_args[arg] = {get_optional_of_element_type(_all_type)}
=======
                    all_args[arg] = {get_element_type(_all_type)}
>>>>>>> 0cbc08b7
                elif len(types) > 1:
                    all_args[arg] = {'Any'}
                else:
                    if 'NoneType' in _all_type:
                        # Handle all Nonetype as Optional[torch.Tensor]
                        # TODO: Handle Optional for other data types
                        _all_type = _all_type.replace('NoneType', 'Optional[torch.Tensor]')
                    all_args[arg] = {_all_type[:-1]}
            return all_args

        def get_args_types(self, qualified_name: str) -> Dict:
            return self.consolidate_types(qualified_name)

    class JitTypeTraceConfig(monkeytype.config.Config):
        def __init__(self, s: JitTypeTraceStore):
            super().__init__()
            self.s = s

        def trace_logger(self) -> JitTypeTraceStoreLogger:
            """
            Returns a JitCallTraceStoreLogger that logs to the configured
            trace store.
            """
            return JitTypeTraceStoreLogger(self.trace_store())

        def trace_store(self) -> CallTraceStore:
            return self.s

        def code_filter(self) -> Optional[CodeFilter]:
            return jit_code_filter
else:
    # When MonkeyType is not installed, we provide dummy class definitions
    # for the below classes.
    class JitTypeTraceStoreLogger:  # type:  ignore[no-redef]
        def __init__(self):
            pass

    class JitTypeTraceStore:  # type:  ignore[no-redef]
        def __init__(self):
            self.trace_records = None

    class JitTypeTraceConfig:  # type:  ignore[no-redef]
        def __init__(self):
            pass

    monkeytype_trace = None  # noqa: F811

def jit_code_filter(code: CodeType) -> bool:
    """
    Custom CodeFilter for Torchscript to trace forward calls.
    The custom CodeFilter is required while scripting a FX Traced forward calls.
    FX Traced forward calls have `code.co_filename` start with '<' which is used
    to exclude tracing of stdlib and site-packages in the default code filter.

    Since we need all forward calls to be traced, this custom code filter
    checks for code.co_name to be 'forward' and enables tracing for all such calls.
    The code filter is similar to default code filter for monkeytype and
    excludes tracing of stdlib and site-packages.
    """
    # Filter code without a source file and exclude this check for 'forward' calls.
    if code.co_name != 'forward' and (not code.co_filename or code.co_filename[0] == '<'):
        return False

    filename = pathlib.Path(code.co_filename).resolve()
    return not any(_startswith(filename, lib_path) for lib_path in LIB_PATHS)<|MERGE_RESOLUTION|>--- conflicted
+++ resolved
@@ -16,19 +16,12 @@
 except ImportError:
     _IS_MONKEYTYPE_INSTALLED = False
 
-<<<<<<< HEAD
 def get_optional_of_element_type(types: str):
     """
     Helper function to extracts the type of the element to be annotated to Optional
     from the list of consolidated types and returns `Optional[element type]`.
 
     TODO: To remove this check once Union support lands.
-=======
-def get_element_type(types: str):
-    """
-    Helper function to extract the type of the element to be annotated to Optional
-    from the list of consolidated types.
->>>>>>> 0cbc08b7
     """
     elements = types.split(",")
     elem_type = elements[0] if 'NoneType' in elements[1] else elements[1]
@@ -113,19 +106,11 @@
                 _all_type = _all_type.lstrip(" ")  # Remove any trailing spaces
 
                 if len(types) == 2 and 'NoneType' in _all_type:
-<<<<<<< HEAD
                     # TODO: To remove this check once Union suppport in TorchScript lands.
                     all_args[arg] = {get_optional_of_element_type(_all_type)}
-=======
-                    all_args[arg] = {get_element_type(_all_type)}
->>>>>>> 0cbc08b7
                 elif len(types) > 1:
                     all_args[arg] = {'Any'}
                 else:
-                    if 'NoneType' in _all_type:
-                        # Handle all Nonetype as Optional[torch.Tensor]
-                        # TODO: Handle Optional for other data types
-                        _all_type = _all_type.replace('NoneType', 'Optional[torch.Tensor]')
                     all_args[arg] = {_all_type[:-1]}
             return all_args
 
