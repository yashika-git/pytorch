import torch

import torch._prims as prims
import torch._prims.utils as utils
from torch._prims.utils import (
    DimsType,
    TensorLike,
    TensorLikeType,
    DimsSequenceType,
    TensorSequenceType,
    Number,
    NumberType,
)


from torch._decomp import register_decomposition

from functools import reduce
from enum import Enum
from typing import Sequence, Optional, Union, Callable, List, Tuple
import operator
import warnings
import math

# Experimental module containing prototype Python references for existing
#   PyTorch operations.

__all__ = [
    #
    # Elementwise Unary References
    #
    "abs",
    "acos",
    "acosh",
    "asin",
    "atan",
    # "bessel_i0e",  # special.i0e
    # "bessel_i1e",  # special.i1e
    # "cbrt",  # No corresponding torch operation
    "ceil",
    "cos",
    "cosh",
    "digamma",
    "erf",
    "erfinv",
    "erfc",
    "exp",
    "expm1",
    "floor",
    "isfinite",
    "isnan",
    "lgamma",
    "log",
    "log1p",
    "neg",
    "reciprocal",
    "round",  # TODO: model kwargs
    "sign",
    "sin",
    "sinh",
    "sqrt",
    "square",
    "tan",
    #
    # Elementwise Binary References
    #
    "add",
    "atan2",
    "bitwise_and",
    "bitwise_left_shift",
    "bitwise_or",
    "bitwise_right_shift",
    "bitwise_xor",
    # "complex",
    # 'copysign', # where
    # 'div', # need to implement all rounding modes first
    "eq",
    "float_power",
    # 'floor_divide', # requires floor
    # 'fmax', # requires where
    # 'fmod',
    # 'gcd',
    "ge",
    "gt",
    # 'heaviside',
    # 'hypot',
    "igamma",
    "igammac",
    # 'isclose', # abs, sub, le, add, mul
    # 'lcm',
    # 'ldexp',
    "le",
    # 'logical_and',
    # 'logical_or',
    # 'logical_xor',
    "lt",
    # 'max', # implement with reductions
    "maximum",
    # 'min', # implement with reductions
    "minimum",
    "mul",
    "ne",
    "nextafter",
    # 'polar',  # abs, cos, sin
    "pow",
    # 'remainder',
    # 'rsub', # unblocked
    # # special.xlog1py
    # # special.zeta
    "sub",
    "true_divide",
    # 'xlogy', # where?, log, mul
    #
    # Conditional references
    #
    "where",  # TODO: add opinfo
    #
    # Data conversion and movement references
    #
    "copy_to",  # TODO: add opinfo
    #
    # Reduction ops
    #
    "sum",
    "amax",
    "amin",
    #
    # View & Shape Ops
    #
    "cat",
    "permute",
    "transpose",
    "swap_axes",  # alias for transpose
    "tensor_split",
]

Tensor = torch.Tensor


class ELEMENTWISE_TYPE_PROMOTION_KIND(Enum):
    DEFAULT = (0,)
    INT_TO_FLOAT = (1,)
    ALWAYS_BOOL = (2,)
    OP_MATH = (3,)
    COMPLEX_TO_FLOAT = (4,)
    BOOL_TO_LONG = (5,)


class REDUCTION_OUTPUT_TYPE_KIND(Enum):
    SAME = (0,)
    SAME_OR_REAL = (1,)  # for complex types outputs corresponding real type
    OP_MATH = (2,)  # keep output in opmath type, needed for mean
    ALWAYS_BOOL = (3,)


# Maps datatypes to their computation types for elementwise operations
_computation_dtype_map = {
    torch.bfloat16: torch.float32,
    torch.float16: torch.float32,
    torch.complex32: torch.complex64,
}


def _get_computation_dtype(dtype: torch.dtype) -> torch.dtype:
    return _computation_dtype_map.get(dtype, dtype)


# TODO: document type promotion kinds
def _elementwise_dtypes(
    *_args, type_promotion: ELEMENTWISE_TYPE_PROMOTION_KIND
) -> Tuple[torch.dtype, torch.dtype]:
    """
    Computes the computation and result dtypes for elementwise type promotion
    on the given arguments and with the given elementwise type promotion kind.

    Note that not all inputs to an elementwise operation necessarily participate in type promotion.
    For example, the "alpha" parameter of torch.add does not participate in type promotion,
    although it is cast to the Python type corresponding to the computation dtype that
    the type promotion algorithm determines.

    Default elementwise type promotion, which all other type promotion kinds tweak (see below),
    first decides which of four ordered types to use:

    bool -> integer -> floating point -> complex

    The selected type is the "lowest" type in the above list such that all number arguments
    have a weakly "lower" type and all tensor arguments have a weakly lower corresponding
    type for their dtype.

    Once the type is determined, the particular result dtype is found. The dtypes are
    partially ordered as follows:

    bool -> uint8, int8 -> int16 -> int32 -> int64 ->
      float16, bfloat16 -> float32 -> float64 -> complex32 -> complex64 -> complex128

    The result dtype is selected by:
      - if no tensor's dtype has the same corresponding type as the one selected,
          then the result dtype is the (default) dtype corresponding to the selected type
          (for example, 1.5 + an integer tensor has a result dtype of the default floating point dtype)
      - if the result type is complex then the dtype is:
        -  the default complex dtype if there are no floating point or complex tensors
        -  if there are floating point or complex tensors with one or more dimensions, then
            the complex dtype corresponding to the highest corresponding complex dtype among those tensors
            (for example, double + cfloat -> cdouble)
        -  if there are only floating point or complex tensors with zero dimensions, then
            the complex dtype corresponding to the highest corresponding complex dtype among those tensors
      - if the first two cases do not apply, the result dtype is the highest dtype among
          all tensors with one or more dimensions of the output type, and if there are no such
          tensors then it's the highest dtype among all tensors with zero dimensions of the output type
          (for example, long + half -> half, even if the half tensor has zero dimensions)

    The "corresponding complex dtypes" are:
      float16    -> complex32
      bfloat16   -> complex64
      float32    -> complex64
      float64    -> complex128
      complex32  -> complex32
      complex64  -> complex64
      complex128 -> complex128

    The DEFAULT type promotion option computes per above, and uses the result dtype as the computation dtype.

    The OP_MATH, INT_TO_FLOAT, COMPLEX_TO_FLOAT and BOOL_TO_LONG type promotion options tweak the above slightly.
    OP_MATH determines a "computation dtype" from the result dtype, and the mapping is simple:

      float16   -> float32
      bfloat16  -> float32
      complex32 -> complex64

    INT_TO_FLOAT, COMPLEX_TO_FLOAT, and BOOL_TO_LONG compute the computation type in the same way, but INT_TO_FLOAT
    and BOOL_TO_LONG map the result dtype to another dtype first, and COMPLEX_TO_FLOAT maps its result dtype
    after the compuation dtype is determined, as follows:

      INT_TO_FLOAT  maps all boolean and integer result dtypes to the default floating point dtype
      COMPLEX_TO_FLOAT  maps complex result dtypes to their corresponding floating point dtype
      BOOL_TO_LONG maps the boolean result dtype to long

    The "corresponding floating point dtypes" are:
      complex32  -> float16
      complex64  -> float32
      complex128 -> float64

    The ALWAYS_BOOL type promotion option always maps the result dtype to bool.

    Example operators for each type promotion option:
      DEFAULT          : nextafter
      OP_MATH          : add
      INT_TO_FLOAT     : sin
      COMPLEX_TO_FLOAT : abs
      BOOL_TO_LONG     : pow
      ALWAYS_BOOL      : eq

    """

    args = tuple(x for x in _args if x is not None)

    highest_type: type = bool
    for x in args:
        if not isinstance(x, (Number, TensorLike)):
            msg = (
                "Unexpected type {0} when computing elementwise type promotion!".format(
                    str(type(x))
                )
            )
            raise ValueError(msg)

        if isinstance(x, Number):
            highest_type = utils.get_higher_type(highest_type, type(x))
        else:
            # x is a TensorLike
            highest_type = utils.get_higher_type(
                highest_type, utils.dtype_to_type(x.dtype)
            )

    result_dtype = None

    def _find_highest_dtype_filtered(
        args, filter, *, float_as_complex=False, all_tensors_equal=False
    ) -> Optional[torch.dtype]:
        zero_dim_tensor_dtype = None
        one_plus_dim_tensor_dtype = None
        for x in args:
            if isinstance(x, TensorLike) and filter(x.dtype):
                _dtype = x.dtype
                if float_as_complex and utils.is_float_dtype(_dtype):
                    _dtype = utils.corresponding_complex_dtype(_dtype)
                if x.ndim == 0 and not all_tensors_equal:
                    zero_dim_tensor_dtype = utils.get_higher_dtype(
                        zero_dim_tensor_dtype, _dtype
                    )
                else:
                    # x.ndim > 0 or all_tensors_equal
                    one_plus_dim_tensor_dtype = utils.get_higher_dtype(
                        one_plus_dim_tensor_dtype, _dtype
                    )

        # Prefers dtype of tensors with one or more dimensions
        if one_plus_dim_tensor_dtype is not None:
            return one_plus_dim_tensor_dtype

        return zero_dim_tensor_dtype

    if highest_type is float:
        result_dtype = _find_highest_dtype_filtered(args, utils.is_float_dtype)
        result_dtype = (
            torch.get_default_dtype() if result_dtype is None else result_dtype
        )
    elif highest_type is complex:
        # NOTE: complex x float type promotion is incorrectly implemented in PyTorch today
        # it will treat zero dim and non-zero-dim float and complex tensors equally
        # unless there's a non-zero-dim complex tensor
        # the following captures this oddity
        has_one_plus_dim_complex_tensor = False
        for x in args:
            if (
                isinstance(x, TensorLike)
                and x.ndim > 0
                and utils.is_complex_dtype(x.dtype)
            ):
                has_one_plus_dim_complex_tensor = True
                break

        if has_one_plus_dim_complex_tensor:
            result_dtype = _find_highest_dtype_filtered(
                args,
                lambda x: utils.is_float_dtype(x) or utils.is_complex_dtype(x),
                float_as_complex=True,
            )
        else:
            # no complex tensors of rank 1+
            # NOTE: bugged case where all tensors are equal
            result_dtype = _find_highest_dtype_filtered(
                args,
                lambda x: utils.is_float_dtype(x) or utils.is_complex_dtype(x),
                float_as_complex=True,
                all_tensors_equal=True,
            )

        if result_dtype is None:
            result_dtype = utils.corresponding_complex_dtype(torch.get_default_dtype())
    elif highest_type is int:
        result_dtype = _find_highest_dtype_filtered(args, utils.is_integer_dtype)
        result_dtype = torch.long if result_dtype is None else result_dtype
    else:
        # highest_type is bool
        result_dtype = torch.bool

    if type_promotion is ELEMENTWISE_TYPE_PROMOTION_KIND.DEFAULT:
        return result_dtype, result_dtype
    elif type_promotion is ELEMENTWISE_TYPE_PROMOTION_KIND.OP_MATH:
        return _get_computation_dtype(result_dtype), result_dtype
    elif type_promotion is ELEMENTWISE_TYPE_PROMOTION_KIND.INT_TO_FLOAT:
        if utils.is_integer_dtype(result_dtype) or utils.is_boolean_dtype(result_dtype):
            result_dtype = torch.get_default_dtype()
        return _get_computation_dtype(result_dtype), result_dtype
    elif type_promotion is ELEMENTWISE_TYPE_PROMOTION_KIND.COMPLEX_TO_FLOAT:
        if utils.is_complex_dtype(result_dtype):
            # Note: computation still occurs in complex
            return _get_computation_dtype(result_dtype), utils.corresponding_real_dtype(
                result_dtype
            )
        return _get_computation_dtype(result_dtype), result_dtype
    elif type_promotion is ELEMENTWISE_TYPE_PROMOTION_KIND.BOOL_TO_LONG:
        if utils.is_boolean_dtype(result_dtype):
            return torch.long, torch.long
        return result_dtype, result_dtype
    elif type_promotion is ELEMENTWISE_TYPE_PROMOTION_KIND.ALWAYS_BOOL:
        return result_dtype, torch.bool
    else:
        raise ValueError("Unknown type promotion kind {0}".format(str(type_promotion)))


def _broadcast_shapes(*_shapes):
    shapes = tuple(filter(lambda x: x is not None, _shapes))

    # Short-circuits on no input
    if len(shapes) == 0:
        return None

    # Type checking
    # TODO: make common validations available as utils
    for shape in shapes:
        assert isinstance(shape, Sequence)

    # Computes common shape
    common_shape = [
        1,
    ] * reduce(max, (len(shape) for shape in shapes))
    for shape in shapes:
        for idx in range(-1, -1 - len(shape), -1):
            if common_shape[idx] == 1:
                if shape[idx] < 0:
                    raise ValueError(
                        "Attempting to broadcast a dimension with negative length!"
                    )
                common_shape[idx] = shape[idx]
            elif shape[idx] != 1:
                if common_shape[idx] != shape[idx]:
                    raise RuntimeError(
                        "Attempting to broadcast a dimension of length ",
                        str(shape[idx]),
                        "!",
                    )

    return common_shape


def broadcast(*args):
    # Computes common shape
    common_shape = _broadcast_shapes(
        *map(lambda t: t.shape if isinstance(t, TensorLike) else None, args)
    )

    def _maybe_broadcast(x, shape):
        if x is None:
            return None
        elif isinstance(x, Number):
            return x
        elif isinstance(x, TensorLike):
            common_rank = len(common_shape) + 1
            start = common_rank - (len(x.shape) + 1)
            dims = tuple(range(start, len(x.shape) + start))

            # TODO: add a pass to remove unnecessary broadcast_in_dim calls
            return prims.broadcast_in_dim(x, common_shape, dims)
        else:
            raise RuntimeError(
                "Unexpected type when broadcasting: " + str(type(x)) + "!"
            )

    return tuple(map(lambda x: _maybe_broadcast(x, common_shape), args))


# TODO: implement ref with safe casting
def _convert_dtype(*args, dtype: torch.dtype):
    def _convert(x):
        if isinstance(x, TensorLike):
            if x.dtype != dtype:
                return prims.convert_element_type(x, dtype)
        elif isinstance(x, Number):
            typ = utils.dtype_to_type(dtype)
            return typ(x)
        return x

    return tuple(map(lambda x: _convert(x), args))


def _unwrap_cpu_scalars(a, b):
    if type(a) is torch.Tensor and a.device.type == "cpu" and len(a.shape) == 0:
        a = a.item()
    elif type(b) is torch.Tensor and b.device.type == "cpu" and len(b.shape) == 0:
        b = b.item()
    return a, b


# TODO: handle tuples of tensors
def _maybe_resize_out(out: TensorLikeType, shape):
    if out.numel() == 0:
        return prims.resize(out, shape)

    if out.numel() != reduce(operator.mul, shape, 1):
        msg = (
            "An output with one or more elements was resized since it had shape {0} "
            "which does not match the required output shape {1}. "
            "This behavior is deprecated, and in a future PyTorch release outputs will not "
            "be resized unless they have zero elements. "
            "You can explicitly reuse an out tensor t by resizing it, inplace, to zero elements with t.resize_(0).".format(
                str(out.shape), str(shape)
            )
        )
        warnings.warn(msg)
        return prims.resize(out, shape)

    return out


#
# Elementwise unary references
#

infer_aten_op = object()

def _make_elementwise_unary_reference(
    prim: Callable, *, type_promotion, aten_op=infer_aten_op
) -> Callable:
    def _ref(a: Tensor, *, out: Optional[Tensor] = None) -> Tensor:

        assert isinstance(a, TensorLike)
        assert out is None or isinstance(out, TensorLike)

        computation_dtype, result_dtype = _elementwise_dtypes(
            a, type_promotion=type_promotion
        )
        (a,) = _convert_dtype(a, dtype=computation_dtype)

        result = prim(a)

        if type_promotion is not ELEMENTWISE_TYPE_PROMOTION_KIND.DEFAULT:
            (result,) = _convert_dtype(result, dtype=result_dtype)

        # TODO: refactor out handling to a generic wrapper
        if out is not None:
            out = _maybe_resize_out(out, result.shape)
            return copy_to(out, result, allow_cross_device=False)  # type: ignore[arg-type]

        return result

    if aten_op is infer_aten_op:
        aten_op = getattr(torch.ops.aten, prim.__name__)
    if aten_op is not None:
        register_decomposition(aten_op)(_ref)

    return _ref


abs = _make_elementwise_unary_reference(
    prims.abs, type_promotion=ELEMENTWISE_TYPE_PROMOTION_KIND.COMPLEX_TO_FLOAT
)

acos = _make_elementwise_unary_reference(
    prims.acos, type_promotion=ELEMENTWISE_TYPE_PROMOTION_KIND.INT_TO_FLOAT
)

acosh = _make_elementwise_unary_reference(
    prims.acosh, type_promotion=ELEMENTWISE_TYPE_PROMOTION_KIND.INT_TO_FLOAT
)

asin = _make_elementwise_unary_reference(
    prims.asin, type_promotion=ELEMENTWISE_TYPE_PROMOTION_KIND.INT_TO_FLOAT
)

atan = _make_elementwise_unary_reference(
    prims.atan, type_promotion=ELEMENTWISE_TYPE_PROMOTION_KIND.INT_TO_FLOAT
)

ceil = _make_elementwise_unary_reference(
    prims.ceil, type_promotion=ELEMENTWISE_TYPE_PROMOTION_KIND.DEFAULT
)

cos = _make_elementwise_unary_reference(
    prims.cos, type_promotion=ELEMENTWISE_TYPE_PROMOTION_KIND.INT_TO_FLOAT
)

cosh = _make_elementwise_unary_reference(
    prims.cosh, type_promotion=ELEMENTWISE_TYPE_PROMOTION_KIND.INT_TO_FLOAT
)

digamma = _make_elementwise_unary_reference(
    prims.digamma, type_promotion=ELEMENTWISE_TYPE_PROMOTION_KIND.INT_TO_FLOAT
)

erf = _make_elementwise_unary_reference(
    prims.erf, type_promotion=ELEMENTWISE_TYPE_PROMOTION_KIND.INT_TO_FLOAT
)

erfinv = _make_elementwise_unary_reference(
    prims.erf_inv,
    type_promotion=ELEMENTWISE_TYPE_PROMOTION_KIND.INT_TO_FLOAT,
    aten_op=torch.ops.aten.erfinv,  # prim/aten name mismatch
)

erfc = _make_elementwise_unary_reference(
    prims.erfc, type_promotion=ELEMENTWISE_TYPE_PROMOTION_KIND.INT_TO_FLOAT
)

exp = _make_elementwise_unary_reference(
    prims.exp, type_promotion=ELEMENTWISE_TYPE_PROMOTION_KIND.INT_TO_FLOAT
)

expm1 = _make_elementwise_unary_reference(
    prims.expm1, type_promotion=ELEMENTWISE_TYPE_PROMOTION_KIND.INT_TO_FLOAT
)

floor = _make_elementwise_unary_reference(
    prims.floor, type_promotion=ELEMENTWISE_TYPE_PROMOTION_KIND.DEFAULT
)

isfinite = _make_elementwise_unary_reference(
    prims.is_finite,
    type_promotion=ELEMENTWISE_TYPE_PROMOTION_KIND.ALWAYS_BOOL,
    aten_op=None,  # CompositeImplicitAutograd
)


def _isnan(a: Tensor) -> Tensor:
    return prims.ne(a, a)


isnan = _make_elementwise_unary_reference(
    _isnan,
    type_promotion=ELEMENTWISE_TYPE_PROMOTION_KIND.ALWAYS_BOOL,
    aten_op=torch.ops.aten.isnan,  # prim/aten name mismatch
)

lgamma = _make_elementwise_unary_reference(
    prims.lgamma, type_promotion=ELEMENTWISE_TYPE_PROMOTION_KIND.INT_TO_FLOAT
)

log = _make_elementwise_unary_reference(
    prims.log, type_promotion=ELEMENTWISE_TYPE_PROMOTION_KIND.INT_TO_FLOAT
)

log1p = _make_elementwise_unary_reference(
    prims.log1p, type_promotion=ELEMENTWISE_TYPE_PROMOTION_KIND.INT_TO_FLOAT
)

neg = _make_elementwise_unary_reference(
    prims.neg, type_promotion=ELEMENTWISE_TYPE_PROMOTION_KIND.DEFAULT
)

reciprocal = _make_elementwise_unary_reference(
    prims.reciprocal, type_promotion=ELEMENTWISE_TYPE_PROMOTION_KIND.INT_TO_FLOAT
)

# TODO: round takes additional kwargs
round = _make_elementwise_unary_reference(
    prims.round,
    type_promotion=ELEMENTWISE_TYPE_PROMOTION_KIND.DEFAULT,
    aten_op=None,  # TODO: this does need a decomp, but kwarg handling is needed
)

sign = _make_elementwise_unary_reference(
    prims.sign, type_promotion=ELEMENTWISE_TYPE_PROMOTION_KIND.DEFAULT
)

sin = _make_elementwise_unary_reference(
    prims.sin, type_promotion=ELEMENTWISE_TYPE_PROMOTION_KIND.INT_TO_FLOAT
)

sinh = _make_elementwise_unary_reference(
    prims.sinh, type_promotion=ELEMENTWISE_TYPE_PROMOTION_KIND.INT_TO_FLOAT
)

sqrt = _make_elementwise_unary_reference(
    prims.sqrt, type_promotion=ELEMENTWISE_TYPE_PROMOTION_KIND.INT_TO_FLOAT
)

square = _make_elementwise_unary_reference(
    prims.square,
    type_promotion=ELEMENTWISE_TYPE_PROMOTION_KIND.BOOL_TO_LONG,
    aten_op=None,  # CompositeImplicitAutograd
)

tan = _make_elementwise_unary_reference(
    prims.tan, type_promotion=ELEMENTWISE_TYPE_PROMOTION_KIND.INT_TO_FLOAT
)


<<<<<<< HEAD
def _make_elementwise_binary_reference(
    prim: Callable, *, type_promotion, unwrap_cpu_scalars=False, aten_op=infer_aten_op
) -> Callable:
=======
def _make_elementwise_binary_reference(prim: Callable, *, type_promotion, wrap_scalars=False) -> Callable:
>>>>>>> 89bae327
    def _ref(
        a: Union[Tensor, NumberType],
        b: Union[Tensor, NumberType],
        *,
        out: Optional[Tensor] = None
    ) -> Tensor:
        assert isinstance(a, (TensorLike, Number))
        assert isinstance(b, (TensorLike, Number))
        assert out is None or isinstance(out, TensorLike)

        # Special-cases Number x Number case
        if isinstance(a, Number) and isinstance(b, Number):
            if wrap_scalars:
                a, b = utils.wrap_scalars(a, b)
            else:
                raise RuntimeError("got two scalar arguments, while expected at least one TensorLike")

        # Handles type promotion
        computation_dtype, result_dtype = _elementwise_dtypes(
            a, b, type_promotion=type_promotion
        )
        a, b = _convert_dtype(a, b, dtype=computation_dtype)

        # Special case CPU scalar tensors to be eligible for device transfer
        if unwrap_cpu_scalars:
            a, b = _unwrap_cpu_scalars(a, b)

        # Broadcasting
        a, b = broadcast(a, b)

        result = prim(a, b)

        if type_promotion is not ELEMENTWISE_TYPE_PROMOTION_KIND.DEFAULT:
            (result,) = _convert_dtype(result, dtype=result_dtype)

        if out is not None:
            out = _maybe_resize_out(out, result.shape)
            return copy_to(out, result, allow_cross_device=False)  # type: ignore[arg-type]

        return result

    if aten_op is infer_aten_op:
        aten_op = getattr(torch.ops.aten, prim.__name__)
    if aten_op is not None:
        register_decomposition(aten_op)(_ref)

    return _ref


# Add is implemented specially because it has an alpha argument and
#   is decomposed into multiple prims
def add(
    a: Union[Tensor, NumberType],
    b: Union[Tensor, NumberType],
    *,
    alpha: Optional[NumberType] = None,
    out: Optional[Tensor] = None
):
    """
    Reference implementation of torch.add
    """

    # Type checks
    assert isinstance(a, (TensorLike, Number))
    assert isinstance(b, (TensorLike, Number))
    assert out is None or isinstance(out, TensorLike)
    assert alpha is None or isinstance(alpha, Number)

    # Special-cases Number x Number case
    if isinstance(a, Number) and isinstance(b, Number):
        a, b = utils.wrap_scalars(a, b)

    computation_dtype, result_dtype = _elementwise_dtypes(
        a, b, type_promotion=ELEMENTWISE_TYPE_PROMOTION_KIND.OP_MATH
    )
    a, b = _convert_dtype(a, b, dtype=computation_dtype)

    a, b = _unwrap_cpu_scalars(a, b)

    a, b = broadcast(a, b)

    if alpha is not None:
        alpha_promotion_type = utils.dtype_to_type(computation_dtype)
        assert utils.is_lesser_type(type(alpha), alpha_promotion_type) or (
            computation_dtype is torch.bool and type(alpha) is int
        )
        b = prims.mul(b, alpha_promotion_type(alpha))

    result = prims.add(a, b)

    (result,) = _convert_dtype(result, dtype=result_dtype)

    if out is not None:
        out = _maybe_resize_out(out, result.shape)
        return copy_to(out, result, allow_cross_device=False)  # type: ignore[arg-type]

    return result


# TODO: add docstring
atan2 = _make_elementwise_binary_reference(
    prims.atan2, type_promotion=ELEMENTWISE_TYPE_PROMOTION_KIND.INT_TO_FLOAT
)

# TODO: add docstring
bitwise_and = _make_elementwise_binary_reference(
    prims.bitwise_and,
    type_promotion=ELEMENTWISE_TYPE_PROMOTION_KIND.DEFAULT,
)

# TODO: add docstring
bitwise_left_shift = _make_elementwise_binary_reference(
    prims.shift_left,
    type_promotion=ELEMENTWISE_TYPE_PROMOTION_KIND.DEFAULT,
    aten_op=torch.ops.aten.bitwise_left_shift,  # prim/aten name mismatch
)

# TODO: add docstring
bitwise_or = _make_elementwise_binary_reference(
    prims.bitwise_or, type_promotion=ELEMENTWISE_TYPE_PROMOTION_KIND.DEFAULT
)

# TODO: add docstring
bitwise_right_shift = _make_elementwise_binary_reference(
    prims.shift_right_arithmetic,
    type_promotion=ELEMENTWISE_TYPE_PROMOTION_KIND.DEFAULT,
    aten_op=torch.ops.aten.bitwise_right_shift,  # prim/aten name mismatch
)

# TODO: add docstring
bitwise_xor = _make_elementwise_binary_reference(
    prims.bitwise_xor, type_promotion=ELEMENTWISE_TYPE_PROMOTION_KIND.DEFAULT
)

# TODO: add docstring
# complex =  _make_elementwise_binary_reference(prims.complex, type_promotion=ELEMENTWISE_TYPE_PROMOTION_KIND.DEFAULT)

# TODO: add docstring
eq = _make_elementwise_binary_reference(
    prims.eq, type_promotion=ELEMENTWISE_TYPE_PROMOTION_KIND.ALWAYS_BOOL
)

# TODO: add docstring
# Float power has its own implementation because it has unique type promotion.
# NB: aten_op not registered because CompositeExplicitAutograd
def float_power(
    a: Union[TensorLikeType, NumberType],
    b: Union[TensorLikeType, NumberType],
    out: Optional[TensorLikeType] = None,
) -> Tensor:

    assert isinstance(a, (TensorLike, Number))
    assert isinstance(b, (TensorLike, Number))
    assert out is None or isinstance(out, TensorLike)

    # Handles type promotion
    dtype = utils.get_higher_dtype(a, b)
    assert dtype is not None
    if utils.is_complex_dtype(dtype):
        dtype = torch.complex128
    else:
        dtype = torch.float64

    a, b = _convert_dtype(a, b, dtype=dtype)

    # Broadcasting
    a, b = broadcast(a, b)

    result = prims.pow(a, b)

    if out is not None:
        out = _maybe_resize_out(out, result.shape)
        return copy_to(out, result, allow_cross_device=False)  # type: ignore[arg-type]

    return result


# TODO: add docstring
ge = _make_elementwise_binary_reference(
    prims.ge, type_promotion=ELEMENTWISE_TYPE_PROMOTION_KIND.ALWAYS_BOOL
)

# TODO: add docstring
gt = _make_elementwise_binary_reference(
    prims.gt, type_promotion=ELEMENTWISE_TYPE_PROMOTION_KIND.ALWAYS_BOOL
)

igamma = _make_elementwise_binary_reference(
    prims.igamma, type_promotion=ELEMENTWISE_TYPE_PROMOTION_KIND.INT_TO_FLOAT
)

igammac = _make_elementwise_binary_reference(
    prims.igammac, type_promotion=ELEMENTWISE_TYPE_PROMOTION_KIND.INT_TO_FLOAT
)

# TODO: add docstring
le = _make_elementwise_binary_reference(
    prims.le, type_promotion=ELEMENTWISE_TYPE_PROMOTION_KIND.ALWAYS_BOOL
)

# TODO: add docstring
lt = _make_elementwise_binary_reference(
    prims.lt, type_promotion=ELEMENTWISE_TYPE_PROMOTION_KIND.ALWAYS_BOOL
)

# TODO: add docstring
maximum = _make_elementwise_binary_reference(
    prims.max,
    type_promotion=ELEMENTWISE_TYPE_PROMOTION_KIND.DEFAULT,
    aten_op=torch.ops.aten.maximum,  # prim/aten name mismatch
)

# TODO: add docstring
minimum = _make_elementwise_binary_reference(
    prims.min,
    type_promotion=ELEMENTWISE_TYPE_PROMOTION_KIND.DEFAULT,
    aten_op=torch.ops.aten.minimum,  # prim/aten name mismatch
)

# TODO: add docstring
mul = _make_elementwise_binary_reference(
<<<<<<< HEAD
    prims.mul,
    type_promotion=ELEMENTWISE_TYPE_PROMOTION_KIND.OP_MATH,
    unwrap_cpu_scalars=True,
=======
    prims.mul, type_promotion=ELEMENTWISE_TYPE_PROMOTION_KIND.OP_MATH,
    wrap_scalars=True
>>>>>>> 89bae327
)

# TODO: add docstring
ne = _make_elementwise_binary_reference(
    prims.ne, type_promotion=ELEMENTWISE_TYPE_PROMOTION_KIND.ALWAYS_BOOL
)

# TODO: add docstring
nextafter = _make_elementwise_binary_reference(
    prims.nextafter, type_promotion=ELEMENTWISE_TYPE_PROMOTION_KIND.DEFAULT
)

# TODO: add docstring
pow = _make_elementwise_binary_reference(
    prims.pow, type_promotion=ELEMENTWISE_TYPE_PROMOTION_KIND.BOOL_TO_LONG
)

# TODO: add docstring
# Sub is implemented specially because it has an alpha argument and
#   is decomposed into multiple prims.
# TODO: consider refactoring this with add impl
@register_decomposition(torch.ops.aten.sub)
def sub(
    a: Union[Tensor, NumberType],
    b: Union[Tensor, NumberType],
    *,
    alpha: Optional[NumberType] = None,
    out: Optional[Tensor] = None
):
    """
    Reference implementation of torch.sub
    """

    # Type checks
    assert isinstance(a, (TensorLike, Number))
    assert isinstance(b, (TensorLike, Number))
    assert out is None or isinstance(out, TensorLike)
    assert alpha is None or isinstance(alpha, Number)

    # Special-cases Number x Number case
    if isinstance(a, Number) and isinstance(b, Number):
        a, b = utils.wrap_scalars(a, b)

    computation_dtype, result_dtype = _elementwise_dtypes(
        a, b, type_promotion=ELEMENTWISE_TYPE_PROMOTION_KIND.OP_MATH
    )
    a, b = _convert_dtype(a, b, dtype=computation_dtype)

    a, b = _unwrap_cpu_scalars(a, b)

    a, b = broadcast(a, b)

    if alpha is not None:
        alpha_promotion_type = utils.dtype_to_type(computation_dtype)
        assert utils.is_lesser_type(type(alpha), alpha_promotion_type) or (
            computation_dtype is torch.bool and type(alpha) is int
        )
        b = prims.mul(b, alpha_promotion_type(alpha))

    result = prims.sub(a, b)

    (result,) = _convert_dtype(result, dtype=result_dtype)

    if out is not None:
        out = _maybe_resize_out(out, result.shape)
        return copy_to(out, result, allow_cross_device=False)  # type: ignore[arg-type]

    return result


# TODO: add docstring
true_divide = _make_elementwise_binary_reference(
<<<<<<< HEAD
    prims.div,
    type_promotion=ELEMENTWISE_TYPE_PROMOTION_KIND.INT_TO_FLOAT,
    aten_op=None,  # CompositeImplicitAutograd
    unwrap_cpu_scalars=True,
=======
    prims.div, type_promotion=ELEMENTWISE_TYPE_PROMOTION_KIND.INT_TO_FLOAT,
    wrap_scalars=True
>>>>>>> 89bae327
)

#
# Conditional references
#

# https://pytorch.org/docs/stable/generated/torch.where.html
# TODO: implement alternate where
@register_decomposition(torch.ops.aten.where)
def where(
    pred: Tensor,
    a: Optional[Tensor] = None,
    b: Optional[Tensor] = None,
    *,
    out: Optional[Tensor] = None
):
    """ """

    if a is None:
        raise NotImplementedError

    # Type checking
    assert isinstance(pred, TensorLike)
    assert isinstance(a, TensorLike)
    assert isinstance(b, TensorLike)
    if out is not None:
        assert isinstance(out, TensorLike)

    _, result_dtype = _elementwise_dtypes(
        a, b, type_promotion=ELEMENTWISE_TYPE_PROMOTION_KIND.DEFAULT
    )
    a, b = _convert_dtype(a, b, dtype=result_dtype)

    pred, a, b = broadcast(pred, a, b)

    result = prims.select(pred, a, b)

    if out is not None:
        out = _maybe_resize_out(out, result.shape)
        return copy_to(out, result, allow_cross_device=False)  # type: ignore[arg-type]

    return result


#
# Data Movement References
#


def copy_to(a: Tensor, b: Tensor, *, allow_cross_device=True):
    if not allow_cross_device and a.device != b.device:
        msg = "Attempting to copy from device {0} to device {1}, but cross-device copies are not allowed!".format(
            b.device, a.device
        )
        raise RuntimeError(msg)

    return prims.copy_to(a, b)


#
# Reduction references
#


def _reduction(
    a: Tensor,
    prim: Callable,
    *,
    has_identity: bool = True,
    accepts_dim_tuple: bool = True,  # to handle min/argmin that accept single dim only
    dims: Optional[DimsType] = None,
    keepdims: bool = False,
    dtype: Optional[torch.dtype] = None,  # should be specified for ops that support it
    out: Optional[Tensor] = None,
    output_dtype_kind: REDUCTION_OUTPUT_TYPE_KIND
):  # it is usually SAME, but I want
    # ref writers to actually think about what to put here
    assert isinstance(a, TensorLike)
    if out is not None:
        assert isinstance(out, TensorLike)
        if dtype is not None:
            # TODO - this is true for eager mode currently, but it's wrong behavior for complex norms
            if dtype != out.dtype:
                raise RuntimeError(
                    "dtype argument and out dtype must match in reduction"
                )
    if not accepts_dim_tuple:
        assert dims is None or isinstance(dims, int)
    if isinstance(dims, int):
        dims = (dims,)  # type: ignore[assignment]
    dims = utils.reduction_dims(a.shape, dims)
    if not has_identity:
        valid_shape = all(a.shape[i] for i in range(a.ndim) if i in dims)
        if not valid_shape:
            raise RuntimeError("reducing over zero-size dimension for reduction operation without identity")
    # even though some reductions, like amin or amax, don't strictly require type promotion,
    # all the math ops (including comparisons) are still defined only for a computation type,
    # so promotion will still happen. We are doing it explicitly here
    inp_dtype = dtype if dtype is not None else a.dtype
    computation_dtype = _get_computation_dtype(inp_dtype)
    a_converted = prims.convert_element_type(a, computation_dtype)
    result = prim(a_converted, dims)

    if keepdims:
        output_shape = [a.shape[i] if i not in dims else 1 for i in range(a.ndim)]
        broadcast_dims = [i for i in range(a.ndim) if i not in dims]
        result = prims.broadcast_in_dim(result, output_shape, broadcast_dims)
    if out is not None:
        if dtype is None:
            if output_dtype_kind == REDUCTION_OUTPUT_TYPE_KIND.SAME:
                if out.dtype != a.dtype:
                    raise RuntimeError(
                        "Expected the dtype for input and out to match"
                    )
            elif output_dtype_kind == REDUCTION_OUTPUT_TYPE_KIND.ALWAYS_BOOL:
                if out.dtype != torch.bool:
                    raise RuntimeError(
                        "Expected the dtype for input and out to match"
                    )
        out = _maybe_resize_out(out, result.shape)
        return copy_to(out, result, allow_cross_device=False)  # type: ignore[arg-type]

    if output_dtype_kind == REDUCTION_OUTPUT_TYPE_KIND.SAME:
        result_dtype = dtype if dtype else a.dtype
        result = prims.convert_element_type(result, result_dtype)
    return result


# TODO: register decomp after stride logic is fixed
def sum(
    a: Tensor,
    dim: Union[Optional[int], Optional[List[int]]] = None,
    keepdim: bool = False,
    *,
    dtype=None,
    out: Optional[Tensor] = None
):
    if dtype is None:
        if utils.is_boolean_dtype(a.dtype) or utils.is_integer_dtype(a.dtype):
            dtype = torch.int64
        else:
            dtype = a.dtype
    # reduces over all dimensions if dim=() is passed
    if dim == () or dim == []:
        dim = None
    return _reduction(
        a,
        prims.sum,
        dims=dim,
        keepdims=keepdim,
        dtype=dtype,
        out=out,
        output_dtype_kind=REDUCTION_OUTPUT_TYPE_KIND.SAME,
    )

def amin(
    a: Tensor,
    dim: Union[Optional[int], Optional[List[int]]] = None,
    keepdim: bool = False,
    *,
    out: Optional[Tensor] = None
):
    # reduces over all dimensions if dim=() is passed
    if dim == () or dim == []:
        dim = None
    return _reduction(
        a,
        prims.amin,
        dims=dim,
        keepdims=keepdim,
        dtype=None,
        out=out,
        has_identity=False,
        output_dtype_kind=REDUCTION_OUTPUT_TYPE_KIND.SAME,
    )

def amax(
    a: Tensor,
    dim: Union[Optional[int], Optional[List[int]]] = None,
    keepdim: bool = False,
    *,
    out: Optional[Tensor] = None
):
    # reduces over all dimensions if dim=() is passed
    if dim == () or dim == []:
        dim = None
    return _reduction(
        a,
        prims.amax,
        dims=dim,
        keepdims=keepdim,
        dtype=None,
        out=out,
        has_identity=False,
        output_dtype_kind=REDUCTION_OUTPUT_TYPE_KIND.SAME,
    )


def cat(
    tensors: TensorSequenceType, dim: int = 0, out: TensorLikeType = None
) -> TensorLikeType:
    if len(tensors) == 0:
        msg = "cat expects at least one tensor, but received zero!"
        raise ValueError(msg)

    _dim = utils.canonicalize_dims(tensors[0].ndim, dim)
    dtype, _ = _elementwise_dtypes(
        *tensors, type_promotion=ELEMENTWISE_TYPE_PROMOTION_KIND.DEFAULT
    )

    _tensors = _convert_dtype(*tensors, dtype=dtype)
    result = prims.concatenate(_tensors, _dim)

    if out is not None:
        out = _maybe_resize_out(out, result.shape)
        return copy_to(out, result, allow_cross_device=False)  # type: ignore[arg-type]

    return result


def permute(a: TensorLikeType, dims: DimsSequenceType) -> TensorLikeType:
    _permutation = utils.canonicalize_dims(a.ndim, dims)
    return prims.transpose(a, _permutation)


# Note: does not work with TensorMetas because of data-dependent control-flow
def tensor_split(
    a: TensorLikeType,
    indices_or_sections: Union[Tensor, DimsType],
    dim: int = 0,
) -> Tuple[TensorLikeType, ...]:
    _dim = utils.canonicalize_idx(a.ndim, dim)
    if a.ndim == 0:
        msg = "tensor_split: received a rank zero tensor, but expected a tensor of rank one or greater!"
        raise ValueError(msg)

    # If indices_or_sections is a tensor, it must be a CPU Long tensor
    if isinstance(indices_or_sections, TensorLike):
        if indices_or_sections.device != torch.device("cpu"):
            msg = "tensor_split: if indices_or_sections is a tensor it must be on the CPU, but received one on {0}".format(
                indices_or_sections.device
            )
            raise ValueError(msg)
        if indices_or_sections.dtype != torch.long:
            msg = "tensor_split: if indices_or_sections is a tensor it must have long dtype, "
            " but received one with dtype {0}".format(indices_or_sections.dtype)
            raise ValueError(msg)

    # Case 0 -- indices_or_sections is an integer or a scalar tensor n and a is split along dim into n parts of equal-ish length
    if isinstance(indices_or_sections, int) or (
        isinstance(indices_or_sections, TensorLike) and indices_or_sections.ndim == 0
    ):
        sections: int = (
            indices_or_sections  # type: ignore[assignment]
            if isinstance(indices_or_sections, Number)
            else indices_or_sections.item()
        )

        if sections <= 0:
            msg = "tensor_split: number of sections must be greater than 0, but was {0}".format(
                sections
            )
            raise ValueError(msg)

        splits = []
        dim_size = a.shape[_dim]
        min_split_size = math.floor(dim_size / sections)
        num_splits_one_extra = dim_size % sections
        start_idx = 0
        for split_idx in range(sections):
            split_size = (
                min_split_size + 1
                if (split_idx < num_splits_one_extra)
                else min_split_size
            )
            s = prims.slice_in_dim(a, start_idx, start_idx + split_size, axis=_dim)
            splits.append(s)
            start_idx = start_idx + split_size

        return tuple(splits)
    # Case 1 -- indices_or_sections is a sequence of integers or a 1D tensor describing the splits
    else:
        indices = indices_or_sections
        if isinstance(indices_or_sections, TensorLike):
            if indices_or_sections.ndim != 1:
                msg = "tensor_split: non-scalar indices_or_sections tensors must have only one dimension, "
                "but received a tensor with {0} dimensions".format(
                    indices_or_sections.ndim
                )
                raise ValueError(msg)

            indices = indices_or_sections.tolist()

        splits = []
        start_idx = 0
        for x in indices:
            splits.append(prims.slice_in_dim(a, start_idx, x, axis=_dim))
            start_idx = x
        splits.append(prims.slice_in_dim(a, start_idx, a.shape[_dim], axis=_dim))
        return tuple(splits)


def transpose(a: TensorLikeType, dim0: int, dim1: int) -> TensorLikeType:
    _dim0, _dim1 = utils.canonicalize_dims(a.ndim, (dim0, dim1))  # type: ignore[misc]

    if a.ndim <= 1:
        return a

    _permutation = list(range(0, a.ndim))
    _permutation[_dim0] = _dim1
    _permutation[_dim1] = _dim0
    return prims.transpose(a, _permutation)


# Aliases for transpose
swap_axes = transpose<|MERGE_RESOLUTION|>--- conflicted
+++ resolved
@@ -646,13 +646,7 @@
 )
 
 
-<<<<<<< HEAD
-def _make_elementwise_binary_reference(
-    prim: Callable, *, type_promotion, unwrap_cpu_scalars=False, aten_op=infer_aten_op
-) -> Callable:
-=======
-def _make_elementwise_binary_reference(prim: Callable, *, type_promotion, wrap_scalars=False) -> Callable:
->>>>>>> 89bae327
+def _make_elementwise_binary_reference(prim: Callable, *, type_promotion, wrap_scalars=False, aten_op=infer_aten_op) -> Callable:
     def _ref(
         a: Union[Tensor, NumberType],
         b: Union[Tensor, NumberType],
@@ -874,14 +868,8 @@
 
 # TODO: add docstring
 mul = _make_elementwise_binary_reference(
-<<<<<<< HEAD
-    prims.mul,
-    type_promotion=ELEMENTWISE_TYPE_PROMOTION_KIND.OP_MATH,
-    unwrap_cpu_scalars=True,
-=======
     prims.mul, type_promotion=ELEMENTWISE_TYPE_PROMOTION_KIND.OP_MATH,
     wrap_scalars=True
->>>>>>> 89bae327
 )
 
 # TODO: add docstring
@@ -954,15 +942,9 @@
 
 # TODO: add docstring
 true_divide = _make_elementwise_binary_reference(
-<<<<<<< HEAD
-    prims.div,
-    type_promotion=ELEMENTWISE_TYPE_PROMOTION_KIND.INT_TO_FLOAT,
+    prims.div, type_promotion=ELEMENTWISE_TYPE_PROMOTION_KIND.INT_TO_FLOAT,
+    wrap_scalars=True,
     aten_op=None,  # CompositeImplicitAutograd
-    unwrap_cpu_scalars=True,
-=======
-    prims.div, type_promotion=ELEMENTWISE_TYPE_PROMOTION_KIND.INT_TO_FLOAT,
-    wrap_scalars=True
->>>>>>> 89bae327
 )
 
 #
