--- conflicted
+++ resolved
@@ -577,13 +577,9 @@
             cd ${PROJ_ROOT}/ios/TestApp
             instruments -s -devices
             if [ $(BUILD_LITE_INTERPRETER) == 1 ]; then
-<<<<<<< HEAD
-              fastlane scan --only_testing TestAppTests/TestAppTests/testLiteInterpreter
+              fastlane scan --only_testing TestAppTests/TestLiteInterpreter/testLiteInterpreter
             elif [ $(USE_PYTORCH_METAL) == 1 ]; then
-              fastlane scan --only_testing TestAppTests/TestAppTests/testMetal
-=======
-              fastlane scan --only_testing TestAppTests/TestLiteInterpreter/testLiteInterpreter
->>>>>>> 1cf5f524
+              fastlane scan --only_testing TestAppTests/TestLiteInterpreter/testMetal
             else
               fastlane scan --only_testing TestAppTests/TestFullJIT/testFullJIT
             fi
