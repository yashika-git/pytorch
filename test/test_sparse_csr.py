--- conflicted
+++ resolved
@@ -12,18 +12,12 @@
     (ops, instantiate_device_type_tests, dtypes, OpDTypes, dtypesIfCUDA, onlyCPU, onlyCUDA, skipCUDAIfNoCusparseGeneric,
      precisionOverride, skipMeta, skipCUDAIf, skipCUDAIfRocm, skipCPUIfNoMklSparse)
 from torch.testing._internal.common_methods_invocations import \
-<<<<<<< HEAD
-    (op_db, sparse_csr_unary_ufuncs, )
-from torch.testing._internal.common_cuda import _get_torch_cuda_version
-from torch.testing._internal.common_dtype import floating_types, get_all_dtypes
-=======
     (op_db, sparse_csr_unary_ufuncs, ReductionOpInfo)
 from torch.testing._internal.common_cuda import _get_torch_cuda_version, CUDA11OrLater
 from torch.testing._internal.common_dtype import (
     floating_types, all_types_and_complex_and, floating_and_complex_types, floating_types_and,
     all_types_and_complex, floating_and_complex_types_and
 )
->>>>>>> 177ea463
 from test_sparse import CUSPARSE_SPMM_COMPLEX128_SUPPORTED
 
 if TEST_SCIPY:
@@ -54,8 +48,6 @@
     return version >= min_supported_version
 
 _sparse_csr_ops = list(filter(lambda op: op.supports_sparse_csr, op_db))
-<<<<<<< HEAD
-=======
 binary_functions_with_dense_output = ['mm', 'mv', ]
 binary_ops_with_dense_output = list(filter(lambda op: op.name in binary_functions_with_dense_output, op_db))
 
@@ -64,7 +56,6 @@
     'conj_physical',
     'neg',
 ]
->>>>>>> 177ea463
 
 # This should be just an import from test_linalg instead of code duplication
 # but https://github.com/pytorch/pytorch/pull/63511#discussion_r733989701
@@ -1539,11 +1530,6 @@
 
             self.assertEqual(csr_sparse.to_dense(), dense)
 
-<<<<<<< HEAD
-    @ops(_sparse_csr_ops)
-    def test_sparse_csr_consistency(self, device, dtype, op):
-        samples = op.sample_inputs(device, dtype)
-=======
     @skipMeta
     @dtypes(*all_types_and_complex_and(torch.half, torch.bool, torch.bfloat16))
     def test_csr_coo_conversion(self, device, dtype):
@@ -1563,25 +1549,15 @@
         ndims_equals_2d = (s.input.ndim == 2 for s in samples)
         if not any(ndims_equals_2d):
             raise ValueError("Expected at least one 2D tensor in samples.")
->>>>>>> 177ea463
-
-        # Fail early to prevent silent success with this test
-        ndims_equals_2d = (s.input.ndim == 2 for s in samples)
-        if not any(ndims_equals_2d):
-            raise ValueError("Expected at least one 2D tensor in samples.")
 
         for sample in samples:
             assert torch.is_tensor(sample.input)
             # Sparse CSR only supports 2D tensors as inputs
             if sample.input.ndim != 2:
                 continue
-<<<<<<< HEAD
-
-=======
             # Reductions on sparse CSR require keepdim=True
             if isinstance(op, ReductionOpInfo):
                 continue
->>>>>>> 177ea463
             expected = op(sample.input)
             assert torch.is_tensor(expected)
             output = op(sample.input.to_sparse_csr())
