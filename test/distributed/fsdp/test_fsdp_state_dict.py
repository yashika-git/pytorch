# Owner(s): ["oncall: distributed"]

import sys
from contextlib import suppress
from copy import deepcopy
from functools import partial
from typing import Any, Dict

import torch
from torch import distributed as dist
from torch.distributed.fsdp import (
    FullyShardedDataParallel as FSDP,
    StateDictType,
    FullStateDictConfig,
    LocalStateDictConfig,
    CPUOffload,
    MixedPrecision,
)
from torch.distributed.fsdp.wrap import enable_wrap, wrap
from torch.nn import Linear, Module
import torch.nn as nn
from torch.nn.parallel import DistributedDataParallel
from torch.optim import SGD
from torch.testing._internal.common_distributed import skip_if_lt_x_gpu
from torch.testing._internal.common_fsdp import (
    FSDPTest,
    get_full_params,
    _get_full_detached_param,
    _get_state_dict,
    SkipModel,
    _zero_model,
)
from torch.testing._internal.common_utils import (
    instantiate_parametrized_tests,
    parametrize,
    run_tests,
    TEST_WITH_DEV_DBG_ASAN,
)
from torch.distributed.fsdp.fully_sharded_data_parallel import FullyShardedDataParallel


if not dist.is_available():
    print("Distributed not available, skipping tests", file=sys.stderr)
    sys.exit(0)

if TEST_WITH_DEV_DBG_ASAN:
    print(
        "Skip dev-asan as torch + multiprocessing spawn have known issues",
        file=sys.stderr,
    )
    sys.exit(0)

INNER_SHAPE = [4, 4]
OUTER_SHAPE = [4, 5]

_SUPPORTED_STATE_DICT_IMPLS = ["state_dict", "local_state_dict"]

STATE_DICT_MAPPING = {
    "state_dict": StateDictType.FULL_STATE_DICT,
    "local_state_dict": StateDictType.LOCAL_STATE_DICT,
    "sharded_state_dict": StateDictType.SHARDED_STATE_DICT,
}

_BUFFER_DIM = 42


class Model(Module):
    def __init__(self, wrap_fsdp):
        super().__init__()
        self.inner = Linear(*INNER_SHAPE)
        self.inner.register_buffer("buffer", torch.ones(_BUFFER_DIM, device="cuda"))
        if wrap_fsdp:
            self.inner = FSDP(self.inner)
        self.outer = Linear(*OUTER_SHAPE)
        self.register_buffer("buffer", torch.ones(_BUFFER_DIM, device="cuda"))

    def forward(self, x):
        # Forward twice.
        i = self.inner(x)
        j = self.inner(x)
        return self.outer(i + j)


class TestFSDPStateDict(FSDPTest):
    @property
    def world_size(self):
        return 2

    def _broadcast_state_dict(self, state_dict):
        olist = [state_dict if self.rank == 0 else None]
        dist.broadcast_object_list(olist)
        return olist[0]

    def _get_simple_nested_model(self, *fsdp_args, **fsdp_kwargs):
        model = nn.Sequential(
            FSDP(nn.Linear(10, 10, bias=False).cuda(), *fsdp_args, **fsdp_kwargs),
            nn.Linear(10, 10, bias=False).cuda(),
        )
        model.register_buffer("buffer", torch.ones(_BUFFER_DIM, device="cuda"))

        model = FSDP(
            model,
            *fsdp_args,
            **fsdp_kwargs,
        )
        return model

    def _get_simple_model(self, *fsdp_args, **fsdp_kwargs):
        model = nn.Linear(10, 10, bias=False).cuda()
        model.register_buffer("buffer", torch.ones(_BUFFER_DIM, device="cuda"))
        model = FSDP(model, *fsdp_args, **fsdp_kwargs)
        return model

    def _get_full_state_dict_mgr(self, model, state_dict_rank0_and_offload):
        return FSDP.state_dict_type(
            model,
            StateDictType.FULL_STATE_DICT,
            FullStateDictConfig(
                rank0_only=state_dict_rank0_and_offload,
                offload_to_cpu=state_dict_rank0_and_offload,
            )
        )

    def _validate_buffers(self, buffer_names, state_dict):
        buffer_tensors = [
            t for n, t in state_dict.items() if n in buffer_names
        ]
        self.assertNotEqual([], buffer_tensors)
        for b in buffer_tensors:
            self.assertNotEqual(b.device, torch.device("cpu"))
            self.assertEqual(_BUFFER_DIM, b.numel())

    def _validate_state_dict_contents(
        self, fsdp_state_dict, state_dict_rank0_and_offload, buffer_names, ignore_keys=None
    ):
        if state_dict_rank0_and_offload:
            if self.rank == 0:
                self.assertNotEqual(fsdp_state_dict, {})
                for key, tensor in fsdp_state_dict.items():
                    if key in buffer_names or ignore_keys is not None and key in ignore_keys:
                        continue
                    self.assertEqual(
                        tensor.device, torch.device("cpu"),
                        f"{key} is unexpectedly on device {tensor.device}"
                    )
            else:
                self.assertEqual(fsdp_state_dict, {})

    @skip_if_lt_x_gpu(2)
    @parametrize(
        "cpu_offload",
        [CPUOffload(offload_params=True), CPUOffload(offload_params=False)],
    )
    @parametrize("fp16", [True, False])
    @parametrize("state_dict_rank0_and_offload", [True, False])
    def test_basic_save_and_load_state_dict(self, cpu_offload, fp16, state_dict_rank0_and_offload):
        """
        Tests that we can save a state_dict and load it into a blank model
        with various configs such as fp16 and cpu offload and parameters
        match as expected.
        """
        for model_call in [
            partial(self._get_simple_nested_model, cpu_offload=cpu_offload),
            partial(self._get_simple_model, cpu_offload=cpu_offload),
        ]:
            model = model_call()
            full_state_dict_mgr = self._get_full_state_dict_mgr(
                model, state_dict_rank0_and_offload
            )
            with full_state_dict_mgr:
                fsdp_state_dict = _get_state_dict(model, cpu_offload.offload_params, fp16)

            with model.summon_full_params(model):
                buffer_names = dict(model.named_buffers()).keys()

            self._validate_state_dict_contents(
                fsdp_state_dict, state_dict_rank0_and_offload, buffer_names
            )

            if not state_dict_rank0_and_offload or self.rank == 0:
                self._validate_buffers(buffer_names, fsdp_state_dict)

            # buffers are always on GPU and unsharded.
            if fp16:
                # Verify fp16 is the type
                for tensor in fsdp_state_dict.values():
                    self.assertEqual(tensor.dtype, torch.float16)

            model_new = model_call()
            if not cpu_offload.offload_params:
                model_new = model_new.cuda()
            if fp16:
                model_new.half()

            # zero the model to ensure parameters are different.
            _zero_model(model_new)

            with FullyShardedDataParallel.summon_full_params(model):
                with FullyShardedDataParallel.summon_full_params(model_new):
                    params = list(model.parameters())
                    params_new = list(model_new.parameters())
                    self.assertNotEqual(params, params_new)

            # Verify parameters are the same in the new model.
            if state_dict_rank0_and_offload:
                # Broadcast the state dict and move it back to GPU in
                # preparation for loading.
                fsdp_state_dict = self._broadcast_state_dict(fsdp_state_dict)
                for key in fsdp_state_dict.keys():
                    fsdp_state_dict[key] = fsdp_state_dict[key].cuda()

            model_new.load_state_dict(fsdp_state_dict)
            with FullyShardedDataParallel.summon_full_params(model_new):
                with FullyShardedDataParallel.summon_full_params(model):
                    params = list(model.parameters())
                    params_new = list(model_new.parameters())
                    self.assertEqual(params, params_new)
                    if fp16:
                        for tensor in model_new.parameters():
                            self.assertEqual(tensor.dtype, torch.float16)

    @skip_if_lt_x_gpu(2)
    @parametrize("mixed_precision", [True, False])
    @parametrize("state_dict_rank0_and_offload", [True, False])
    def test_save_and_load_after_forward_state_dict(
        self, mixed_precision, state_dict_rank0_and_offload
    ):
        """
        Test that saving after some training results in params being updated as
        expected.
        """
        torch.cuda.set_device(self.rank)
        mixed_precision = MixedPrecision() if mixed_precision else None
        model = self._get_simple_nested_model(mixed_precision=mixed_precision)
        optim = torch.optim.SGD(model.parameters(), lr=0.1)
        initial_params = _get_full_detached_param(model)
        for _ in range(6):
            inp = torch.randn(1, 10, device=torch.cuda.current_device())
            output = model(*inp)
            loss = output.sum()
            expected_dtype = torch.float32 if mixed_precision is None else torch.float16
            self.assertEqual(expected_dtype, loss.dtype)
            loss.backward()
            optim.step()

        trained_params = _get_full_detached_param(model)
        # Ensure some training occured
        self.assertNotEqual(initial_params, trained_params)
        # Save a copy of the state_dict
        fsd_mgr = self._get_full_state_dict_mgr(
            model, state_dict_rank0_and_offload
        )
        with fsd_mgr:
            state_dict = {k: v.clone() for k, v in model.state_dict().items()}

        with model.summon_full_params(model):
            buffer_names = dict(model.named_buffers()).keys()

        self._validate_state_dict_contents(
            state_dict, state_dict_rank0_and_offload, buffer_names=buffer_names
        )
        if not state_dict_rank0_and_offload or self.rank == 0:
            self._validate_buffers(buffer_names, state_dict)

        _zero_model(model)

        # Ensure checkpointed params have the full param dtype
        for tensor in state_dict.values():
            self.assertEqual(tensor.dtype, torch.float32)

        # Load state_dict into zeroed model
        if state_dict_rank0_and_offload:
            # Broadcast the state dict and move it back to GPU in
            # preparation for loading.
            state_dict = self._broadcast_state_dict(state_dict)
            for key in state_dict.keys():
                state_dict[key] = state_dict[key].cuda()

        model.load_state_dict(state_dict)
        loaded_params = _get_full_detached_param(model)
        self.assertEqual(loaded_params, trained_params)

    def _initialize_model(self, wrap_fsdp: bool, wrap_ddp: bool = True):
        # keep everything deterministic for input data
        torch.manual_seed(0)

        model = Model(wrap_fsdp).cuda()
        if wrap_fsdp:
            model = FSDP(model)
        elif wrap_ddp:
            model = DistributedDataParallel(model, device_ids=[self.rank])
        return model

    @staticmethod
    def _state_dict(model: Module, state_dict_type: str):
        try:
            enum_val = STATE_DICT_MAPPING[state_dict_type]
        except KeyError:
            raise ValueError(f"No state_dict type for {state_dict_type}")

        with FSDP.state_dict_type(model, enum_val):
            return model.state_dict()

    @staticmethod
    def _load_state_dict(
        model: Module, state_dict_type: str, state_dict: Dict[str, Any]
    ):
        try:
            enum_val = STATE_DICT_MAPPING[state_dict_type]
        except KeyError:
            raise ValueError(f"No state_dict for {state_dict_type}")

        with FSDP.state_dict_type(model, enum_val):
            return model.load_state_dict(state_dict)

    def _dist_train(self, wrap_fsdp: bool, state_dict_type: str = ""):
        # TODO: Move this test to common_fsdp.
        model = self._initialize_model(wrap_fsdp)
        optim = SGD(model.parameters(), lr=0.1)

        in_data = torch.rand(64, 4, requires_grad=True, device=torch.device("cuda"))
        for _ in range(3):
            out = model(in_data)
            out.sum().backward()
            optim.step()
            optim.zero_grad()

        if wrap_fsdp:
            blank_model = FSDP(Model(True).cuda())
            _zero_model(blank_model)
            state_dict = self._state_dict(model, state_dict_type)
            self._load_state_dict(blank_model, state_dict_type, state_dict)
            return get_full_params(blank_model)
        else:
            return list(model.parameters())

    @skip_if_lt_x_gpu(2)
    @parametrize("state_dict_type", _SUPPORTED_STATE_DICT_IMPLS)
    def test_state_dict_save_load_flow(self, state_dict_type):
        fsdp_params = self._dist_train(wrap_fsdp=True, state_dict_type=state_dict_type)
        ddp_params = self._dist_train(wrap_fsdp=False)
        self.assertEqual(ddp_params, fsdp_params)

    @skip_if_lt_x_gpu(2)
    @parametrize("state_dict_type", _SUPPORTED_STATE_DICT_IMPLS)
    def test_fsdp_state_dict_keys(self, state_dict_type):
        state_dict = self._state_dict(self._initialize_model(True), state_dict_type)
        if state_dict_type == "local_state_dict":
            self.assertEqual(set(["flat_param", "inner.flat_param"]), state_dict.keys())
        elif state_dict_type == "state_dict":
            # Keys should match local model.
            local_model = self._initialize_model(wrap_fsdp=False, wrap_ddp=False)
            local_keys = local_model.state_dict().keys()
            self.assertEqual(state_dict.keys(), local_keys)
        else:
            raise NotImplementedError(f"No test for {state_dict_type}!")

    @skip_if_lt_x_gpu(2)
    @parametrize("state_dict_rank0_and_offload", [True, False])
    def test_state_dict_load_into_local_module(self, state_dict_rank0_and_offload):
        """
        Tests that FSDP's state_dict can be loaded into a local model.
        """
        model = self._initialize_model(wrap_fsdp=True)
        optim = SGD(model.parameters(), lr=0.1)
        in_data = torch.rand(64, 4, requires_grad=True, device=torch.device("cuda"))
        for _ in range(3):
            out = model(in_data)
            out.sum().backward()
            optim.step()
            optim.zero_grad()

        with FullyShardedDataParallel.summon_full_params(model):
            fsdp_params = deepcopy(list(model.parameters()))

        # get FSDP state_dict. Note that by default we return full_state_dict.
        sd_mgr = self._get_full_state_dict_mgr(model, state_dict_rank0_and_offload)
        with sd_mgr:
            fsdp_state_dict = model.state_dict()

        with model.summon_full_params(model):
            buffer_names = dict(model.named_buffers()).keys()

        self._validate_state_dict_contents(
            fsdp_state_dict, state_dict_rank0_and_offload, buffer_names=buffer_names
        )

        if not state_dict_rank0_and_offload or self.rank == 0:
            self._validate_buffers(buffer_names, fsdp_state_dict)

        # Create zeroed local model
        blank_local_model = self._initialize_model(wrap_fsdp=False, wrap_ddp=False)
        for param in blank_local_model.parameters():
            with torch.no_grad():
                param.zero_()

        # Load fsdp's full state dict into the local and verify params are as
        # expected.
        if state_dict_rank0_and_offload:
            # Broadcast + CUDA state_dict
            fsdp_state_dict = self._broadcast_state_dict(fsdp_state_dict)
            for key in fsdp_state_dict.keys():
                fsdp_state_dict[key] = fsdp_state_dict[key].cuda()

        blank_local_model.load_state_dict(fsdp_state_dict)
        local_params = list(blank_local_model.parameters())
        for fsdp_param, local_param in zip(fsdp_params, local_params):
            self.assertEqual(fsdp_param, local_param)

    @skip_if_lt_x_gpu(2)
    @parametrize("double_nest", [True])
    def test_state_dict_skip_module(self, double_nest):
        torch.cuda.set_device(self.rank)

        def _create_module(wrap_fsdp=True):
            LINEAR_SKIP = "linear_skip"
            ctx = enable_wrap(wrapper_cls=FSDP) if wrap_fsdp else suppress()
            with ctx:
                module = SkipModel(double_nest=double_nest)
                # Full name of linear_skip param tensors in SkipModel, as would be
                # stored in checkpoint.
                linear_skip_tensor_names = [
                    k for k in dict(module.named_parameters()).keys()
                    if LINEAR_SKIP in k
                ]
                # skip SkipModule
                linear_skip = getattr(module, LINEAR_SKIP)
                delattr(module, LINEAR_SKIP)
                # Wrap FSDP
                fsdp = wrap(module)
                # reattach
                setattr(module, LINEAR_SKIP, linear_skip)
                return fsdp, linear_skip_tensor_names

        fsdp, linear_skip_tensor_names = _create_module()
        # Run a forward pass
        inp = torch.randn((1, 10), device=torch.cuda.current_device())
        loss = fsdp(inp)
        loss.sum().backward()

        state_dict = fsdp.state_dict()
        if self.rank == 0:
            sd_keys = list(state_dict.keys())
            expected = list(SkipModel(double_nest=False).state_dict().keys())
            self.assertEqual(sorted(sd_keys), sorted(expected))
            # TODO: parameters in linear_skip_tensor_names should not be handled
            # by FSDP.state_dict(). Have a check once this is implemented in
            # FSDP.state_dict().

        # Check that it can be loaded into FSDP.
        new_fsdp, _ = _create_module()
        _zero_model(new_fsdp)
        for (p1, p2) in zip(fsdp.parameters(), new_fsdp.parameters()):
            self.assertNotEqual(p1, p2)
        new_fsdp.load_state_dict(deepcopy(state_dict))
        for (p1, p2) in zip(fsdp.parameters(), new_fsdp.parameters()):
            self.assertEqual(p1, p2)

        # Test that the checkpoint can be loaded into a local model.
        local, _ = _create_module(wrap_fsdp=False)
        for param in local.parameters():
            with torch.no_grad():
                param.zero_()

        with fsdp.summon_full_params(fsdp):
            for (p1, p2) in zip(fsdp.parameters(), local.parameters()):
                self.assertNotEqual(p1, p2)

        local.load_state_dict(deepcopy(state_dict))
        with fsdp.summon_full_params(fsdp):
            for (p1, p2) in zip(fsdp.parameters(), local.parameters()):
                self.assertEqual(p1, p2)

    @skip_if_lt_x_gpu(2)
    def test_wrong_state_dict_config(self):
        model = FSDP(Model(wrap_fsdp=True).cuda())
        with self.assertRaisesRegex(RuntimeError, "Expected state_dict_config of type"):
            with model.state_dict_type(
                model, StateDictType.FULL_STATE_DICT, LocalStateDictConfig()
            ):
                pass

    @skip_if_lt_x_gpu(2)
<<<<<<< HEAD
    def test_transformer_full_state_dict_checkpoint(self):
        default = torch.distributed.distributed_c10d._get_default_group()
        model = self._get_wrapped_model(group=default)
        optimizer = torch.optim.SGD(model.parameters(), lr=1e-3)
        # Run a single forward pass
        inputs = model.get_input(torch.cuda.current_device())
        out = model(*inputs)
        loss = model.get_loss(inputs, out)
        model.run_backward(loss)
        optimizer.step()
        # Take checkpoint, which includes buffers
        sd_mgr = self._get_full_state_dict_mgr(model, False)
        with sd_mgr:
            state_dict = model.state_dict()

        new_model = self._get_wrapped_model(group=default)

        model_param = model.params[0]
        new_model_param = new_model.params[0]
        self.assertNotEqual(model_param, new_model_param)

        new_model.load_state_dict({k: v.clone() for k, v in state_dict.items()})

        with model.summon_full_params(model):
            with new_model.summon_full_params(new_model):
                for (p1, p2) in zip(model.parameters(), new_model.parameters()):
                    self.assertEqual(p1, p2)

    @skip_if_lt_x_gpu(2)
    def test_state_dict_with_ignored_modules(self, state_dict_rank0_and_offload):
=======
    def test_state_dict_with_ignored_modules(self):
>>>>>>> 3fd97fa2
        # Initialize an FSDP-wrapped model with an ignored module
        model = Model(wrap_fsdp=True).cuda()
        ignored_modules = [model.outer]
        ignored_param_to_param_name = {
            model.outer.bias: "outer.bias", model.outer.weight: "outer.weight",
        }
        fsdp_model = FSDP(model, ignored_modules=ignored_modules)
        with FSDP.state_dict_type(fsdp_model, StateDictType.FULL_STATE_DICT):
            sd = fsdp_model.state_dict()

        with fsdp_model.summon_full_params(fsdp_model):
            buffer_names = dict(fsdp_model.named_buffers()).keys()

        self._validate_buffers(buffer_names, sd)

        with FSDP.summon_full_params(fsdp_model):
            fsdp_params = deepcopy(list(fsdp_model.parameters()))
        # Check that the ignored parameters are not cloned

        for param, param_name in ignored_param_to_param_name.items():
            self.assertTrue(param_name in sd)
            self.assertEqual(param.data_ptr(), sd[param_name].data_ptr())
        # Check that the state dict can be loaded into a non-wrapped version of
        # the model
        nonwrapped_model = Model(wrap_fsdp=False).cuda()
        for param in nonwrapped_model.parameters():
            with torch.no_grad():
                param.zero_()

        nonwrapped_model.load_state_dict(sd)
        local_params = list(nonwrapped_model.parameters())
        for fsdp_param, local_param in zip(fsdp_params, local_params):
            self.assertEqual(fsdp_param, local_param)


instantiate_parametrized_tests(TestFSDPStateDict)

if __name__ == "__main__":
    run_tests()<|MERGE_RESOLUTION|>--- conflicted
+++ resolved
@@ -481,7 +481,6 @@
                 pass
 
     @skip_if_lt_x_gpu(2)
-<<<<<<< HEAD
     def test_transformer_full_state_dict_checkpoint(self):
         default = torch.distributed.distributed_c10d._get_default_group()
         model = self._get_wrapped_model(group=default)
@@ -511,10 +510,7 @@
                     self.assertEqual(p1, p2)
 
     @skip_if_lt_x_gpu(2)
-    def test_state_dict_with_ignored_modules(self, state_dict_rank0_and_offload):
-=======
     def test_state_dict_with_ignored_modules(self):
->>>>>>> 3fd97fa2
         # Initialize an FSDP-wrapped model with an ignored module
         model = Model(wrap_fsdp=True).cuda()
         ignored_modules = [model.outer]
