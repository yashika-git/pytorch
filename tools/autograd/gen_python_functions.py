--- conflicted
+++ resolved
@@ -80,34 +80,6 @@
 
 # These functions require manual Python bindings or are not exposed to Python
 _SKIP_PYTHON_BINDINGS = [
-<<<<<<< HEAD
-    'alias', 'contiguous', 'is_cuda', 'is_sparse', 'is_sparse_csr', 'size', 'stride',
-    '.*_backward', '.*_backward_(out|input|weight|bias)', '.*_forward',
-    '.*_forward_out', '_unsafe_view', 'tensor', '_?sparse_coo_tensor.*',
-    '_?sparse_csr_tensor.*',
-    '_arange.*', '_range.*', 'linspace.*', 'logspace.*',
-    '_sparse_add_out', '_sparse_div.*', '_sparse_mul.*', '_sparse_sub.*', '_sparse_dense_add_out',
-    'index', 'index_out', 'unique_dim_consecutive',
-    '_cumsum.*', '_cumprod.*', '_sum.*', '_prod.*',
-    '_th_.*', '_thnn_.*',
-    'arange.*', 'range.*', '_solve.*', '_inverse.*',
-    'full(_out)?',
-    '_cholesky.*', '_triangular_solve.*', '_qr.*', '_symeig.*', '_svd.*',
-    'slice', 'randint(_out)?',
-    'item', '_local_scalar_dense', 'to',
-    '_to_copy',
-    'copy_sparse_to_sparse_', 'copy_',
-    'numpy_T', 'matrix_H', 'mT', 'mH',  # these need to be an attributes in Python, not functions
-    'nonzero(_(out|numpy))?',
-    'set_data',
-    '.*_overrideable',  # overrideable functions for backend extension
-    'data', 'is_leaf', 'output_nr', '_version', 'requires_grad_', 'retains_grad', 'set_',
-    '_fw_primal', 'fake_quantize_per_tensor_affine_cachemask',
-    'fake_quantize_per_channel_affine_cachemask',
-    '_new_zeros_with_same_feature_meta', '_has_same_storage_numel',  # used for forward AD internals
-    '_reshape_alias',
-    'replace_',  # only used by the functionalization pass, doesn't need to be exposed to python
-=======
     "alias",
     "contiguous",
     "is_cuda",
@@ -132,6 +104,7 @@
     "_sparse_sub.*",
     "_sparse_dense_add_out",
     "index",
+    "index_out",
     "unique_dim_consecutive",
     "_cumsum.*",
     "_cumprod.*",
@@ -181,7 +154,6 @@
     "copy",  # only used by the functionalization pass
     "fill.Tensor",  # only used by the functionalization pass
     "fill.Scalar",  # only used by the functionalization pass
->>>>>>> f6c25589
 ]
 
 SKIP_PYTHON_BINDINGS = list(
