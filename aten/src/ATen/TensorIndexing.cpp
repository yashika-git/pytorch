--- conflicted
+++ resolved
@@ -45,11 +45,7 @@
   Tensor value;
 
   {
-<<<<<<< HEAD
-    at::AutoDispatchBelowAutograd guard;
-=======
     at::AutoDispatchBelowADInplaceOrView guard;
->>>>>>> 8be5b1ca
     // TODO: This qint special case looks very suspicious...
     if (isQIntType(self.scalar_type())) {
       value = at::indexing::scalarToTensor(v, device(kCPU).dtype(kFloat), at::Device(kCPU));
