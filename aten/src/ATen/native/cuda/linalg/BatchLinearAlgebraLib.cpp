#define TORCH_ASSERT_ONLY_METHOD_OPERATORS
#include <ATen/Context.h>
#include <ATen/cuda/CUDAContext.h>
#include <ATen/Dispatch.h>
#include <ATen/ExpandUtils.h>
#include <ATen/cuda/PinnedMemoryAllocator.h>
#include <ATen/cuda/CUDABlas.h>
#include <ATen/cuda/CUDAEvent.h>
#include <c10/cuda/CUDAStream.h>
#include <c10/util/irange.h>

#include <ATen/native/LinearAlgebraUtils.h>
#include <ATen/native/TransposeType.h>
#include <ATen/native/cuda/MiscUtils.h>
#include <ATen/native/cuda/linalg/CUDASolver.h>
#include <ATen/native/cuda/linalg/BatchLinearAlgebraLib.h>

#ifndef AT_PER_OPERATOR_HEADERS
#include <ATen/Functions.h>
#else
#include <ATen/ops/arange.h>
#include <ATen/ops/empty.h>
#include <ATen/ops/nan_to_num.h>
#include <ATen/ops/ones.h>
#include <ATen/ops/scalar_tensor.h>
#include <ATen/ops/where.h>
#include <ATen/ops/zeros.h>
#endif

namespace at {
namespace native {

cublasOperation_t to_cublas(TransposeType trans) {
  switch (trans) {
    case TransposeType::NoTranspose: return CUBLAS_OP_N;
    case TransposeType::Transpose: return CUBLAS_OP_T;
    case TransposeType::ConjTranspose: return CUBLAS_OP_C;
  }
  TORCH_INTERNAL_ASSERT(false, "Invalid transpose type");
}

// Some cuBLAS and cuSOLVER batched routines require input to be a device array of pointers to device individual matrices
// 'input' must be a contiguous tensor
template <typename scalar_t>
static Tensor get_device_pointers(const Tensor& input) {
  auto input_data = input.data_ptr<scalar_t>();
  int64_t input_mat_stride = matrixStride(input);

  // cublas/cusolver interface requires 'int'
  int batch_size = cuda_int_cast(batchCount(input), "batch_size");

  // if batch_size==0, then start=0 and end=0
  // if input_mat_stride==0, then step=sizeof(scalar_t)
  return at::arange(
      /*start=*/reinterpret_cast<int64_t>(input_data),
      /*end=*/reinterpret_cast<int64_t>(input_data + batch_size * input_mat_stride),
      /*step=*/static_cast<int64_t>(std::max<int64_t>(input_mat_stride, 1) * sizeof(scalar_t)),
      input.options().dtype(at::kLong));
}

template <typename scalar_t>
void apply_geqrf_batched(const Tensor& input, const Tensor& tau) {
// AMD ROCm backend is implemented via rewriting all CUDA calls to HIP
// rocBLAS does not implement BLAS-like extensions of cuBLAS, they're in rocSOLVER
// rocSOLVER is currently not used in ATen, therefore we raise an error in this case
#ifndef CUDART_VERSION
  TORCH_CHECK(false, "geqrf: Batched version is supported only with cuBLAS backend.")
#else
  auto batch_size = cuda_int_cast(batchCount(input), "batch_size");
  auto m = cuda_int_cast(input.size(-2), "m");
  auto n = cuda_int_cast(input.size(-1), "n");
  auto lda = std::max<int>(1, m);

  // cuBLAS batched geqrf requires input to be the device array of pointers to device single matrices
  Tensor input_ptr_array = get_device_pointers<scalar_t>(input);
  Tensor tau_ptr_array = get_device_pointers<scalar_t>(tau.unsqueeze(-1));
  auto input_ptr_array_data = reinterpret_cast<scalar_t**>(input_ptr_array.data_ptr());
  auto tau_ptr_array_data = reinterpret_cast<scalar_t**>(tau_ptr_array.data_ptr());

  int info;
  auto handle = at::cuda::getCurrentCUDABlasHandle();
  at::cuda::blas::geqrfBatched(handle, m, n, input_ptr_array_data, lda, tau_ptr_array_data, &info, batch_size);

  // info only indicates wrong arguments to geqrfBatched call
  // info is a host variable, we can check it without device synchronization
  TORCH_INTERNAL_ASSERT(info == 0);
#endif
}

void geqrf_batched_cublas(const Tensor& input, const Tensor& tau) {
  AT_DISPATCH_FLOATING_AND_COMPLEX_TYPES(input.scalar_type(), "geqrf_batched_cuda", [&]{
    apply_geqrf_batched<scalar_t>(input, tau);
  });
}

template <typename scalar_t>
static void apply_lu_factor_batched_cublas(const Tensor& A, const Tensor& pivots, const Tensor& infos, bool get_pivots) {
#ifndef CUDART_VERSION
  TORCH_CHECK(false, "linalg.lu_factor: cuBLAS backend for linalg.lu_factor is not available.")
#else
  // This function just works with square matrices
  TORCH_INTERNAL_ASSERT(A.size(-2) == A.size(-1));

  auto batch_size = cuda_int_cast(batchCount(A), "batch_size");;
  auto n = cuda_int_cast(A.size(-2), "n");
  auto lda = cuda_int_cast(std::max<int>(1, n), "lda");

  auto pivots_data = get_pivots ? pivots.data_ptr<int>() : nullptr;
  auto infos_data = infos.data_ptr<int>();
  Tensor a_ptr_array = get_device_pointers<scalar_t>(A);
  auto a_ptr_array_data = reinterpret_cast<scalar_t**>(a_ptr_array.data_ptr());

  at::cuda::blas::getrfBatched(n, a_ptr_array_data, lda, pivots_data, infos_data, batch_size);
#endif
}

void lu_factor_batched_cublas(const Tensor& A, const Tensor& pivots, const Tensor& infos, bool get_pivots) {
  AT_DISPATCH_FLOATING_AND_COMPLEX_TYPES(A.scalar_type(), "lu_factor_cublas", [&]{
    apply_lu_factor_batched_cublas<scalar_t>(A, pivots, infos, get_pivots);
  });
}

template <typename scalar_t>
static void apply_lu_solve_batched_cublas(const Tensor& LU, const Tensor& pivots, const Tensor& B, TransposeType transpose) {
#ifndef CUDART_VERSION
  TORCH_CHECK(false, "linalg.lu_solve: cuBLAS backend for linalg.lu_solve is not available.")
#else
  TORCH_INTERNAL_ASSERT(batchCount(b) == batchCount(lu), "batch_size of b and lu must be the same");
  TORCH_INTERNAL_ASSERT(batchCount(lu) == batchCount(pivots.unsqueeze(-1)), "batch_size of lu and pivots must be the same");
  const auto trans = to_cublas(transpose);

  auto pivots_data = pivots.data_ptr<int>();
  auto batch_size = cuda_int_cast(batchCount(LU), "batch_size");;
  auto m = cuda_int_cast(LU.size(-2), "m");
  auto nrhs = cuda_int_cast(B.size(-1), "nrhs");
  auto lda = cuda_int_cast(std::max<int>(1, m), "lda");
  int info = 0;

  Tensor lu_ptr_array = get_device_pointers<scalar_t>(LU);
  Tensor b_ptr_array = get_device_pointers<scalar_t>(B);
  auto lu_ptr_array_data = reinterpret_cast<scalar_t**>(lu_ptr_array.data_ptr());
  auto b_ptr_array_data = reinterpret_cast<scalar_t**>(b_ptr_array.data_ptr());

  auto handle = at::cuda::getCurrentCUDABlasHandle();
  at::cuda::blas::getrsBatched(handle, trans, m, nrhs, lu_ptr_array_data,
    lda, pivots_data, b_ptr_array_data, lda, &info, batch_size);
  TORCH_INTERNAL_ASSERT_DEBUG_ONLY(info == 0);
#endif
}

void lu_solve_batched_cublas(const Tensor& LU, const Tensor& pivots, const Tensor& B, TransposeType trans) {
  AT_DISPATCH_FLOATING_AND_COMPLEX_TYPES(LU.scalar_type(), "lu_solve_cublas", [&]{
    apply_lu_solve_batched_cublas<scalar_t>(LU, pivots, B, trans);
  });
}

template <typename scalar_t>
static void apply_triangular_solve(const Tensor& A, const Tensor& B, bool left, bool upper, TransposeType transpose, bool unitriangular) {
  cublasFillMode_t uplo = upper ? CUBLAS_FILL_MODE_UPPER : CUBLAS_FILL_MODE_LOWER;
  const auto trans = to_cublas(transpose);
  cublasDiagType_t diag = unitriangular ? CUBLAS_DIAG_UNIT : CUBLAS_DIAG_NON_UNIT;
  cublasSideMode_t side = left ? CUBLAS_SIDE_LEFT : CUBLAS_SIDE_RIGHT;

  auto A_data = A.data_ptr<scalar_t>();
  auto B_data = B.data_ptr<scalar_t>();
  auto A_mat_stride = matrixStride(A);
  auto B_mat_stride = matrixStride(B);
  auto batch_size = batchCount(A);
  // This allows to pass rectangular A and B when left = True
  auto m = cuda_int_cast(left ? A.size(-1) : B.size(-2), "m");
  auto n = cuda_int_cast(B.size(-1), "n");
  auto lda = std::max<int>(1, cuda_int_cast(A.size(-2), "lda"));
  auto ldb = std::max<int>(1, cuda_int_cast(B.size(-2), "ldb"));

  auto alpha = scalar_t{1};

  for (decltype(batch_size) i = 0; i < batch_size; i++) {
    scalar_t* A_working_ptr = &A_data[i * A_mat_stride];
    scalar_t* B_working_ptr = &B_data[i * B_mat_stride];
    auto handle = at::cuda::getCurrentCUDABlasHandle();
    at::cuda::blas::trsm(handle, side, uplo, trans, diag, m, n, &alpha, A_working_ptr, lda, B_working_ptr, ldb);
  }
}

void triangular_solve_cublas(const Tensor& A, const Tensor& B, bool left, bool upper, TransposeType transpose, bool unitriangular) {
  AT_DISPATCH_FLOATING_AND_COMPLEX_TYPES(A.scalar_type(), "triangular_solve_cuda", [&]{
    apply_triangular_solve<scalar_t>(A, B, left, upper, transpose, unitriangular);
  });
}

template <typename scalar_t>
static void apply_triangular_solve_batched(const Tensor& A, const Tensor& B, bool left, bool upper, TransposeType transpose, bool unitriangular) {
  cublasFillMode_t uplo = upper ? CUBLAS_FILL_MODE_UPPER : CUBLAS_FILL_MODE_LOWER;
  const auto trans = to_cublas(transpose);
  cublasDiagType_t diag = unitriangular ? CUBLAS_DIAG_UNIT : CUBLAS_DIAG_NON_UNIT;
  cublasSideMode_t side = left ? CUBLAS_SIDE_LEFT : CUBLAS_SIDE_RIGHT;

  auto batch_size = cuda_int_cast(batchCount(A), "batch_size");
  // This allows to pass rectangular A and B when left = True
  auto m = cuda_int_cast(left ? A.size(-1) : B.size(-2), "m");
  auto n = cuda_int_cast(B.size(-1), "n");
  auto lda = std::max<int>(1, cuda_int_cast(A.size(-2), "lda"));
  auto ldb = std::max<int>(1, cuda_int_cast(B.size(-2), "ldb"));

  auto alpha = scalar_t{1};

  // cuBLAS batched trsm requires input to be the device array of pointers to device single matrices
  Tensor A_ptr_array = get_device_pointers<scalar_t>(A);
  Tensor B_ptr_array = get_device_pointers<scalar_t>(B);
  auto A_ptr_array_data = reinterpret_cast<scalar_t**>(A_ptr_array.data_ptr());
  auto B_ptr_array_data = reinterpret_cast<scalar_t**>(B_ptr_array.data_ptr());

  auto handle = at::cuda::getCurrentCUDABlasHandle();
  at::cuda::blas::trsmBatched(handle, side, uplo, trans, diag, m, n, &alpha, A_ptr_array_data, lda, B_ptr_array_data, ldb, batch_size);
}

void triangular_solve_batched_cublas(const Tensor& A, const Tensor& B, bool left, bool upper, TransposeType transpose, bool unitriangular) {
  AT_DISPATCH_FLOATING_AND_COMPLEX_TYPES(A.scalar_type(), "triangular_solve_cuda", [&]{
    apply_triangular_solve_batched<scalar_t>(A, B, left, upper, transpose, unitriangular);
  });
}

template <typename scalar_t>
inline void apply_gels_batched(const Tensor& A, Tensor& B, Tensor& infos) {
// AMD ROCm backend is implemented via rewriting all CUDA calls to HIP
// rocBLAS does not implement BLAS-like extensions of cuBLAS, they're in rocSOLVER
// rocSOLVER is currently not used in ATen, therefore we raise an error in this case
#ifndef CUDART_VERSION
  TORCH_CHECK(false, "torch.linalg.lstsq: Batched version is supported only with cuBLAS backend.")
#else
  auto trans = CUBLAS_OP_N;
  auto m = cuda_int_cast(A.size(-2), "m");
  auto n = cuda_int_cast(A.size(-1), "n");

  auto nrhs = cuda_int_cast(B.size(-1), "nrhs");
  // cuBLAS from cuda10 and older doesn't work with nrhs == 0 (cuda11 works)
  // so we need to put this early return
  if (nrhs == 0) {
    return;
  }

  auto batch_size = cuda_int_cast(batchCount(B), "batch_size");
  auto lda = std::max<int>(1, m);
  auto ldb = std::max<int>(1, m);

  // cuBLAS's requirement
  TORCH_CHECK(
    m >= n,
    "torch.linalg.lstsq: only overdetermined systems (input.size(-2) >= input.size(-1)) are allowed on CUDA with cuBLAS backend.");

  // cuBLAS documentation says:
  // Matrices Aarray[i] should not overlap; otherwise, undefined behavior is expected.
  // explicitly broadcast the batch dimensions of A
  IntArrayRef A_batch_sizes(A.sizes().data(), A.dim() - 2);
  IntArrayRef B_batch_sizes(B.sizes().data(), B.dim() - 2);
  std::vector<int64_t> expand_batch_portion = at::infer_size(A_batch_sizes, B_batch_sizes);
  expand_batch_portion.insert(expand_batch_portion.end(), {A.size(-2), A.size(-1)});
  Tensor A_expanded = A.expand({expand_batch_portion});
  Tensor A_broadcasted = cloneBatchedColumnMajor(A_expanded);

  // cuBLAS batched gels requires input to be the device array of pointers to device single matrices
  Tensor A_ptr_array = get_device_pointers<scalar_t>(A_broadcasted);
  Tensor B_ptr_array = get_device_pointers<scalar_t>(B);
  auto A_ptr_array_data = reinterpret_cast<scalar_t**>(A_ptr_array.data_ptr());
  auto B_ptr_array_data = reinterpret_cast<scalar_t**>(B_ptr_array.data_ptr());

  auto infos_data = infos.data_ptr<int>();
  auto handle = at::cuda::getCurrentCUDABlasHandle();
  int info;

  at::cuda::blas::gelsBatched<scalar_t>(
    handle, trans, m, n, nrhs,
    A_ptr_array_data, lda,
    B_ptr_array_data, ldb,
    &info,
    infos_data,
    batch_size);

  // negative info indicates that an argument to gelsBatched call is invalid
  TORCH_INTERNAL_ASSERT(info == 0);
#endif
}

// This is a type dispatching helper function for 'apply_gels_batched'
void gels_batched_cublas(const Tensor& a, Tensor& b, Tensor& infos) {
  AT_DISPATCH_FLOATING_AND_COMPLEX_TYPES(a.scalar_type(), "gels_batched_cublas", [&]{
    apply_gels_batched<scalar_t>(a, b, infos);
  });
}

#ifdef USE_CUSOLVER

inline static Tensor column_major_identity_matrix_like(const Tensor& self) {
  auto size = self.sizes();
  auto size_slice = IntArrayRef(size.data(), size.size()-1);
  return at::ones(size_slice, self.options()).diag_embed().mT();
}

template <typename scalar_t>
inline static void _apply_single_inverse_helper(scalar_t* self_ptr, scalar_t* self_inv_ptr, int* ipiv_ptr, int* info_getrf_ptr, int* info_getrs_ptr, int n, int lda) {
  // self_inv_ptr should already be an identity matrix

  auto handle = at::cuda::getCurrentCUDASolverDnHandle();
  at::cuda::solver::getrf<scalar_t>(handle, n, n, self_ptr, lda, ipiv_ptr, info_getrf_ptr);
  at::cuda::solver::getrs<scalar_t>(handle, n, n, self_ptr, lda, ipiv_ptr, self_inv_ptr, lda, info_getrs_ptr, CUBLAS_OP_N);
}

template <typename scalar_t>
static void apply_batched_inverse_lib(Tensor& self, Tensor& self_inv, Tensor& infos_getrf, Tensor& infos_getrs) {
  const int batch_size = cuda_int_cast(batchCount(self), "batchCount");
  const int n = cuda_int_cast(self.size(-2), "self.size(-2)");
  const int lda = std::max<int>(1, n);

  auto self_data = self.data_ptr<scalar_t>();
  auto self_mat_stride = matrixStride(self);
  auto self_inv_data = self_inv.data_ptr<scalar_t>();
  auto self_inv_mat_stride = matrixStride(self_inv);

  auto infos_getrf_data = infos_getrf.data_ptr<int>();
  auto infos_getrs_data = infos_getrs.data_ptr<int>();

  auto& allocator = *::c10::cuda::CUDACachingAllocator::get();

  // Heuristic: For small batch size or large matrix size, we use for-loop to iterate over the batches instead of
  //            calling the batched cublas routine.
  if (batch_size <= 8 || /* batch_size > 8 && */ n >= 512) {
    for (int64_t i = 0; i < batch_size; i++) {
      auto dataPtr = allocator.allocate(sizeof(int) * lda);
      int* pivot = reinterpret_cast<int*>(dataPtr.get());

      int* infos_getrf_working_ptr = &infos_getrf_data[i];
      int* infos_getrs_working_ptr = &infos_getrs_data[i];

      _apply_single_inverse_helper<scalar_t>(
        &self_data[i * self_mat_stride], &self_inv_data[i * self_inv_mat_stride], pivot, infos_getrf_working_ptr, infos_getrs_working_ptr, n, lda);
    }
  } else {
    // cublas batched kernels require input be "device array of device pointers"
    Tensor self_array = at::arange(
      reinterpret_cast<int64_t>(self_data),
      reinterpret_cast<int64_t>(&self_data[(batch_size-1) * self_mat_stride]) + 1,
      static_cast<int64_t>(self_mat_stride * sizeof(scalar_t)), self.options().dtype(at::kLong));
    Tensor self_inv_array = at::arange(
      reinterpret_cast<int64_t>(self_inv_data),
      reinterpret_cast<int64_t>(&self_inv_data[(batch_size-1) * self_inv_mat_stride]) + 1,
      static_cast<int64_t>(self_inv_mat_stride * sizeof(scalar_t)), self.options().dtype(at::kLong));

    auto dataPtr = allocator.allocate(sizeof(int)*batch_size*lda);
    int* ipiv_array = reinterpret_cast<int*>(dataPtr.get());

    at::cuda::blas::getrfBatched<scalar_t>(n, reinterpret_cast<scalar_t**>(self_array.data_ptr()), lda,
      ipiv_array, infos_getrf_data, batch_size);

    at::cuda::blas::getriBatched<scalar_t>(n, reinterpret_cast<scalar_t**>(self_array.data_ptr()), lda,
      ipiv_array, reinterpret_cast<scalar_t**>(self_inv_array.data_ptr()), lda, infos_getrs_data, batch_size);
  }
}

template <typename scalar_t>
static void apply_single_inverse_lib(const Tensor& self, Tensor& self_inv, Tensor& infos_getrf, Tensor& infos_getrs) {
  int n = cuda_int_cast(self.size(-2), "self.size(-2)");
  int lda = std::max<int>(1, n);

  Tensor ipiv = at::empty({lda}, self.options().dtype(at::kInt));

  _apply_single_inverse_helper<scalar_t>(
    self.data_ptr<scalar_t>(), self_inv.data_ptr<scalar_t>(), ipiv.data_ptr<int>(), infos_getrf.data_ptr<int>(), infos_getrs.data_ptr<int>(), n, lda);
}

// This is a type dispatching helper function for 'apply_batched_inverse_lib' and 'apply_single_inverse_lib'
Tensor& _linalg_inv_out_helper_cuda_lib(Tensor& result, Tensor& infos_getrf, Tensor& infos_getrs) {
  // assuming result is in column major order and contains the matrices to invert
  Tensor input_working_copy = cloneBatchedColumnMajor(result);

  // for getrf + getrs (cusolver path)
  // result should be filled with identity matrices
  result.zero_();
  result.diagonal(/*offset=*/0, /*dim1=*/-2, /*dim2=*/-1).fill_(1);

  if (result.dim() > 2) {
    AT_DISPATCH_FLOATING_AND_COMPLEX_TYPES(result.scalar_type(), "linalg_inv_out_cuda", [&]{
      apply_batched_inverse_lib<scalar_t>(
        input_working_copy, result, infos_getrf, infos_getrs);
    });
  } else {
    AT_DISPATCH_FLOATING_AND_COMPLEX_TYPES(result.scalar_type(), "linalg_inv_out_cuda", [&]{
      apply_single_inverse_lib<scalar_t>(input_working_copy, result, infos_getrf, infos_getrs);
    });
  }

  return result;
}

// call cusolver gesvd function to calculate svd
template<typename scalar_t>
inline static void apply_svd_cusolver_gesvd(const Tensor& A, const Tensor& U, const Tensor& S, const Tensor& V,
  const Tensor& infos, bool full_matrices, bool compute_uv,
  const bool calculate_all_batches,
  const std::vector<int64_t>& batches
) {
  using value_t = typename c10::scalar_value_type<scalar_t>::type;
  auto A_data = A.data_ptr<scalar_t>();
  auto S_data = S.data_ptr<value_t>();
  auto A_stride = matrixStride(A);
  auto S_stride = S.size(-1);

  int m = cuda_int_cast(A.size(-2), "m");
  int n = cuda_int_cast(A.size(-1), "n");
  auto k = std::min(m, n);
  int lda = std::max<int>(1, m);
  int ldvh = std::max<int>(1, n);

  TORCH_INTERNAL_ASSERT(m >= n, "cusolver gesvd only supports matrix with sizes m >= n");

  char job = compute_uv ? (full_matrices ? 'A' : 'S') : 'N';
  auto handle = at::cuda::getCurrentCUDASolverDnHandle();

  int lwork = -1;
  at::cuda::solver::gesvd_buffersize<scalar_t>(handle, m, n, &lwork);
  TORCH_INTERNAL_ASSERT(lwork >= 0, "gesvd_buffersize failed to get needed buffer size, got lwork = ", lwork);

  auto& allocator = *::c10::cuda::CUDACachingAllocator::get();
  const auto dataPtr_work = allocator.allocate(sizeof(scalar_t)*lwork);
  const auto dataPtr_rwork = allocator.allocate(sizeof(value_t)*std::min(m, n));

  // nb. We can do this .view() because V is a batch of F-contig matrices
  const auto V_view = compute_uv ? V.view({-1, n, V.size(-1)})
                                 : Tensor{};
  // V is F-contig. Since this function computes Vh, we need an auxiliary F-conj-transposed matrix to hold Vh
  const auto Vh_workspace = compute_uv ?  at::empty({n, full_matrices ? n : k},
                                              A.options().memory_format(at::MemoryFormat::Contiguous)).conj()
                                       : Tensor{};
  const auto Vh_ptr = compute_uv ? Vh_workspace.data_ptr<scalar_t>()
                                 : nullptr;

  const auto U_stride = compute_uv ? matrixStride(U) : 0;
  const auto U_ptr = compute_uv ? U.data_ptr<scalar_t>() : nullptr;

  int batchsize = calculate_all_batches ? cuda_int_cast(batchCount(A), "batch size")
                                        : batches.size();


  for(int _i = 0; _i < batchsize; _i++){
    int i = calculate_all_batches ? _i : batches[_i];

    at::cuda::solver::gesvd<scalar_t>(
      handle, job, job, m, n,
      A_data + i * A_stride,
      lda,
      S_data + i * S_stride,
      compute_uv ? U_ptr + i * U_stride : nullptr,
      lda,
      compute_uv ? Vh_ptr : nullptr,
      ldvh,
      reinterpret_cast<scalar_t*>(dataPtr_work.get()),
      lwork,
      reinterpret_cast<value_t*>(dataPtr_rwork.get()),
      infos.data_ptr<int>() + i
    );

    if (compute_uv) {
      V_view[i].copy_(Vh_workspace);
    }
  }
}

inline static void svd_cusolver_gesvd(const Tensor& A, const Tensor& U, const Tensor& S, const Tensor& V,
  const Tensor& infos, bool full_matrices, bool compute_uv,
  const bool calculate_all_batches = true,
  const std::vector<int64_t>& batches = {}
) {
  // We need to pass a copy of A, as it will be overwritten
  // gesvd just knows how to handle m >= n, so in the other case we need to transpose A
  const auto not_A_H = A.size(-2) >= A.size(-1);
  AT_DISPATCH_FLOATING_AND_COMPLEX_TYPES(A.scalar_type(), "svd_cuda_gesvd", [&] {
    apply_svd_cusolver_gesvd<scalar_t>(cloneBatchedColumnMajor(not_A_H ? A : A.mH()),
                                       not_A_H ? U : V,
                                       S,
                                       not_A_H ? V : U,
                                       infos,
                                       full_matrices, compute_uv, calculate_all_batches, batches);
  });
}

// call cusolver gesvdj function to calculate svd
template<typename scalar_t>
inline static void apply_svd_cusolver_gesvdj(const Tensor& A, const Tensor& U, const Tensor& S, const Tensor& V,
  const Tensor& infos, bool full_matrices, bool compute_uv) {
  using value_t = typename c10::scalar_value_type<scalar_t>::type;
  int m = cuda_int_cast(A.size(-2), "m");
  int n = cuda_int_cast(A.size(-1), "n");
  int k = std::min(m, n);

  // Need to pass allocated memory to the function, otherwise it fails
  auto& allocator = *::c10::cuda::CUDACachingAllocator::get();
  auto dataPtr_U = !compute_uv ? allocator.allocate(sizeof(scalar_t)* m * k) : c10::DataPtr{};
  auto dataPtr_V = !compute_uv ? allocator.allocate(sizeof(scalar_t)* n * k) : c10::DataPtr{};

  auto A_data = A.data_ptr<scalar_t>();
  auto U_data = compute_uv ? U.data_ptr<scalar_t>() : reinterpret_cast<scalar_t*>(dataPtr_U.get());
  auto S_data = S.data_ptr<value_t>();
  auto V_data = compute_uv ? V.data_ptr<scalar_t>() : reinterpret_cast<scalar_t*>(dataPtr_V.get());
  auto A_stride = matrixStride(A);
  auto U_stride = compute_uv ? matrixStride(U) : 0;
  auto S_stride = S.size(-1);
  auto V_stride = compute_uv ? matrixStride(V) : 0;

  int batchsize = cuda_int_cast(batchCount(A), "batch size");
  int lda = A.stride(-1);
  int ldu = compute_uv ? U.stride(-1) : m;
  int ldv = compute_uv ? V.stride(-1) : n;

  auto handle = at::cuda::getCurrentCUDASolverDnHandle();
  auto jobz = compute_uv ? CUSOLVER_EIG_MODE_VECTOR : CUSOLVER_EIG_MODE_NOVECTOR;
  int econ = full_matrices ? 0 : 1;

  // gesvdj_params controls the numerical accuracy of cusolver gesvdj iterations on GPU
  gesvdjInfo_t gesvdj_params;
  TORCH_CUSOLVER_CHECK(cusolverDnCreateGesvdjInfo(&gesvdj_params));

  // Todo: expose the following two parameters to users
  // TORCH_CUSOLVER_CHECK(cusolverDnXgesvdjSetTolerance(gesvdj_params, 1.0e-7));
  // TORCH_CUSOLVER_CHECK(cusolverDnXgesvdjSetMaxSweeps(gesvdj_params, 15));

  int lwork = -1;
  at::cuda::solver::gesvdj_buffersize<scalar_t>(
    handle, jobz, econ, m, n, A_data, lda, S_data, U_data, ldu, V_data, ldv, &lwork, gesvdj_params);
  TORCH_INTERNAL_ASSERT(lwork >= 0, "gesvdj_buffersize failed to get needed buffer size, got lwork = ", lwork);

  auto dataPtr = allocator.allocate(sizeof(scalar_t)*lwork);

  for(int i = 0; i < batchsize; i++){
    at::cuda::solver::gesvdj<scalar_t>(
      handle, jobz, econ, m, n,
      A_data + i * A_stride,
      lda,
      S_data + i * S_stride,
      U_data + i * U_stride,
      ldu,
      V_data + i * V_stride,
      ldv,
      reinterpret_cast<scalar_t*>(dataPtr.get()),
      lwork,
      infos.data_ptr<int>() + i,
      gesvdj_params
    );
  }

  TORCH_CUSOLVER_CHECK(cusolverDnDestroyGesvdjInfo(gesvdj_params));
}

// wrapper around apply_svd_cusolver_gesvdj that handles dtype dispatch
// note that gesvdj returns V, which is what we want
inline static void svd_cusolver_gesvdj(const Tensor& A, const Tensor& U, const Tensor& S, const Tensor& V, const Tensor& infos, bool full_matrices, bool compute_uv) {
  AT_DISPATCH_FLOATING_AND_COMPLEX_TYPES(A.scalar_type(), "svd_cuda_gesvdj", [&] {
    apply_svd_cusolver_gesvdj<scalar_t>(A, U, S, V, infos, full_matrices, compute_uv);
  });
}

// call cusolver gesvdj batched function to calculate svd
template<typename scalar_t>
inline static void apply_svd_cusolver_gesvdjBatched(const Tensor& A, const Tensor& U, const Tensor& S, const Tensor& V,
  const Tensor& infos, bool compute_uv
) {
  using value_t = typename c10::scalar_value_type<scalar_t>::type;
  int m = cuda_int_cast(A.size(-2), "m");
  int n = cuda_int_cast(A.size(-1), "n");
  int k = std::min(m, n);
  int batchsize = cuda_int_cast(batchCount(A), "batch size");

  // Need to pass allocated memory to the function, otherwise it fails
  auto& allocator = *::c10::cuda::CUDACachingAllocator::get();
  auto dataPtr_U = !compute_uv ? allocator.allocate(sizeof(scalar_t) * batchsize * m * k) : c10::DataPtr{};
  auto dataPtr_V = !compute_uv ? allocator.allocate(sizeof(scalar_t) * batchsize * n * k) : c10::DataPtr{};

  auto A_data = A.data_ptr<scalar_t>();
  auto U_data = compute_uv ? U.data_ptr<scalar_t>() : reinterpret_cast<scalar_t*>(dataPtr_U.get());
  auto S_data = S.data_ptr<value_t>();
  auto V_data = compute_uv ? V.data_ptr<scalar_t>() : reinterpret_cast<scalar_t*>(dataPtr_V.get());

  int lda = A.stride(-1);
  int ldu = compute_uv ? U.stride(-1) : m;
  int ldv = compute_uv ? V.stride(-1) : n;

  TORCH_INTERNAL_ASSERT(m <= 32 && n <= 32, "gesvdjBatched requires both matrix dimensions not greater than 32, but got "
                        "m = ", m, " n = ", n);

  // gesvdj_params controls the numerical accuracy of cusolver gesvdj iterations on GPU
  gesvdjInfo_t gesvdj_params;
  TORCH_CUSOLVER_CHECK(cusolverDnCreateGesvdjInfo(&gesvdj_params));

  // Todo: expose the following two parameters to users
  // TORCH_CUSOLVER_CHECK(cusolverDnXgesvdjSetTolerance(gesvdj_params, 1.0e-7));
  // TORCH_CUSOLVER_CHECK(cusolverDnXgesvdjSetMaxSweeps(gesvdj_params, 15));
  TORCH_CUSOLVER_CHECK(cusolverDnXgesvdjSetSortEig(gesvdj_params, 1));

  auto handle = at::cuda::getCurrentCUDASolverDnHandle();
  auto jobz = compute_uv ? CUSOLVER_EIG_MODE_VECTOR : CUSOLVER_EIG_MODE_NOVECTOR;
  at::cuda::solver::gesvdjBatched<scalar_t>(
    handle, jobz, m, n, A_data, lda, S_data, U_data, ldu, V_data, ldv,
    infos.data_ptr<int>(), gesvdj_params, batchsize
  );

  TORCH_CUSOLVER_CHECK(cusolverDnDestroyGesvdjInfo(gesvdj_params));
}

inline static void svd_cusolver_gesvdjBatched(const Tensor& A, const Tensor& U, const Tensor& S, const Tensor& V, const Tensor& infos, bool compute_uv) {
  AT_DISPATCH_FLOATING_AND_COMPLEX_TYPES(A.scalar_type(), "svd_cuda_gesvdjBatched", [&] {
    apply_svd_cusolver_gesvdjBatched<scalar_t>(A, U, S, V, infos, compute_uv);
  });
}

// Check if gesvdj results converge. If not, return a vector that contains the non-converging batch index.
// If the returned vector is empty, all the matrices converged.
// This function will cause a device-host sync.
std::vector<int64_t> _check_gesvdj_convergence(const Tensor& infos, int64_t non_converging_info) {
  at::Tensor infos_cpu = infos.cpu();
  auto infos_cpu_data = infos_cpu.data_ptr<int>();

  std::vector<int64_t> res;

  for(int64_t i = 0; i < infos.numel(); i++) {
    int info_for_batch_i = infos_cpu_data[i];

    // From cusolver doc, if info < 0, the i-th function call parameter is wrong,
    // which means pytorch implementation of cusolver is wrong.
    TORCH_INTERNAL_ASSERT_DEBUG_ONLY(info_for_batch_i >= 0);
    if (info_for_batch_i == non_converging_info) res.push_back(i);
  }

  return res;
}

// Depending on the number of non-converging batches,
// format the non-converging batches string as either (no leading or trailing whitespaces)
// batches 2, 3, 5  // or
// batches 2, 3, 5, 7, 11 and other 65535 batches
std::string _format_non_converging_batches(const std::vector<int64_t>& batches) {
  std::stringstream ss;
  const int too_long = 5;

  ss << "batches ";
  if (batches.size() <= too_long) {
    for (const auto i : c10::irange(batches.size() - 1)) {
      ss << batches[i] << ", ";
    }
    ss << batches.back();
  } else {
    for (const auto i : c10::irange(too_long)) {
      ss << batches[i] << ", ";
    }
    ss << "and other " << batches.size() - too_long << " batches";
  }

  return ss.str();
}

// This function returns V, not V^H.
void svd_cusolver(const Tensor& A,
                  const bool full_matrices,
                  const bool compute_uv,
                  const Tensor& U,
                  const Tensor& S,
                  const Tensor& V,
                  const Tensor& info) {
  // Here U and V are F-contig whenever they are defined (i.e. whenever compute_uv=true)
  const auto batch_size = batchCount(A);
  const auto m = A.size(-2);
  const auto n = A.size(-1);
  const auto k = std::min(m, n);

  // heuristic for using `gesvdjBatched` over `gesvdj`
  // gesvdjBatched just works for square matrices
  // Need to pass a copy of A, since A will be rewritten inside the function call
  if (m <= 32 && n <= 32 && batch_size > 1 && (full_matrices || m == n)) {
    svd_cusolver_gesvdjBatched(cloneBatchedColumnMajor(A), U, S, V, info, compute_uv);
  } else {
    svd_cusolver_gesvdj(cloneBatchedColumnMajor(A), U, S, V, info, full_matrices, compute_uv);
  }

  // A device-host sync will be performed.
  const auto gesvdj_convergence_check = _check_gesvdj_convergence(info, k + 1);

  if (!gesvdj_convergence_check.empty()) {
    // fall back to gesvd path for those non-converging batches

    TORCH_WARN_ONCE("During the SVD execution, ",
                    _format_non_converging_batches(gesvdj_convergence_check),
                    " failed to converge. ",
                    "A more accurate method will be used to calculate the SVD as a fallback.");
    // We'll copy A inside svd_cusolver_gesvd
    svd_cusolver_gesvd(A, U, S, V, info, full_matrices, compute_uv,
      /* calculate_all_batches = */ false,
      /* batches = */ gesvdj_convergence_check
      );
  }
}


// Implementation of Cholesky decomposition using looped cusolverDn<T>potrf or cusolverDnXpotrf (64-bit)
template<typename scalar_t>
inline static void apply_cholesky_cusolver_potrf_looped(const Tensor& self_working_copy, bool upper, const Tensor& infos) {
  auto handle = at::cuda::getCurrentCUDASolverDnHandle();
  const auto uplo = upper ? CUBLAS_FILL_MODE_UPPER : CUBLAS_FILL_MODE_LOWER;
  const int64_t n = self_working_copy.size(-1);
  const int64_t lda = std::max<int64_t>(1, n);
  const int64_t batch_size = batchCount(self_working_copy);
  const int64_t matrix_stride = matrixStride(self_working_copy);

  scalar_t* self_working_copy_ptr = self_working_copy.data_ptr<scalar_t>();
  int* infos_ptr = infos.data_ptr<int>();

#ifdef USE_CUSOLVER_64_BIT
  size_t worksize_device;
  size_t worksize_host;
  cusolverDnParams_t params;
  cudaDataType datatype = at::cuda::solver::get_cusolver_datatype<scalar_t>();
  TORCH_CUSOLVER_CHECK(cusolverDnCreateParams(&params));
  at::cuda::solver::xpotrf_buffersize(handle, params, uplo, n, datatype, nullptr, lda, datatype, &worksize_device, &worksize_host);

  // allocate workspace storage
  auto& device_allocator = *at::cuda::getCUDADeviceAllocator();
  auto workdata_device = device_allocator.allocate(worksize_device * batch_size);
  void* workdata_device_ptr = workdata_device.get();

  auto& host_allocator = *at::getCPUAllocator();
  auto workdata_host = host_allocator.allocate(worksize_host * batch_size);
  void* workdata_host_ptr = workdata_host.get();

  for (int64_t i = 0; i < batch_size; i++) {
    at::cuda::solver::xpotrf(
      handle, params, uplo, n, datatype,
      self_working_copy_ptr + i * matrix_stride,
      lda, datatype,
      (char*)workdata_device_ptr + i * worksize_device, worksize_device,
      (char*)workdata_host_ptr + i * worksize_host, worksize_host,
      infos_ptr + i
    );
  }

  TORCH_CUSOLVER_CHECK(cusolverDnDestroyParams(params));
#else // USE_CUSOLVER_64_BIT
  int n_32 = cuda_int_cast(n, "n");
  int lda_32 = cuda_int_cast(lda, "lda");
  int lwork;
  at::cuda::solver::potrf_buffersize<scalar_t>(
    handle, uplo, n_32, nullptr, lda_32, &lwork);

   // allocate workspace storage
  auto& allocator = *at::cuda::getCUDADeviceAllocator();
  auto work_data = allocator.allocate(sizeof(scalar_t)*lwork * batch_size);
  scalar_t* work_data_ptr = static_cast<scalar_t*>(work_data.get());

  for (int64_t i = 0; i < batch_size; i++) {
    at::cuda::solver::potrf<scalar_t>(
      handle, uplo, n_32,
      self_working_copy_ptr + i * matrix_stride,
      lda_32,
      work_data_ptr + i * lwork,
      lwork,
      infos_ptr + i
    );
  }
#endif // USE_CUSOLVER_64_BIT
}

// Implementation of Cholesky decomposition using batched cusolverDn<T>potrfBatched
// Warning: cusolverDn<T>potrfBatched doesn't work quite well when matrix size or batch size is zero.
// If you write your own C++ extension and use this function, make sure you do a zero numel check for the input.
template<typename scalar_t>
inline static void apply_cholesky_cusolver_potrfBatched(const Tensor& self_working_copy, bool upper, const Tensor& infos) {
  auto handle = at::cuda::getCurrentCUDASolverDnHandle();
  const auto uplo = upper ? CUBLAS_FILL_MODE_UPPER : CUBLAS_FILL_MODE_LOWER;
  const int n = cuda_int_cast(self_working_copy.size(-1), "n");
  const int lda = std::max<int>(1, n);

  const int batch_size = cuda_int_cast(batchCount(self_working_copy), "batch_size");

  // cusolver batched kernels require input be "device array of device pointers"
  Tensor self_working_copy_array = get_device_pointers<scalar_t>(self_working_copy);

  at::cuda::solver::potrfBatched<scalar_t>(
    handle, uplo, n,
    reinterpret_cast<scalar_t**>(self_working_copy_array.data_ptr()),
    lda, infos.data_ptr<int>(), batch_size);
}

void cholesky_helper_cusolver(const Tensor& input, bool upper, const Tensor& info) {
  if (input.numel() == 0) {
    return;
  }

  if (use_cusolver_potrf_batched_ && batchCount(input) > 1) {
    AT_DISPATCH_FLOATING_AND_COMPLEX_TYPES(input.scalar_type(), "cholesky_cusolver", [&] {
      apply_cholesky_cusolver_potrfBatched<scalar_t>(input, upper, info);
    });
  } else {
    AT_DISPATCH_FLOATING_AND_COMPLEX_TYPES(input.scalar_type(), "cholesky_cusolver", [&] {
      apply_cholesky_cusolver_potrf_looped<scalar_t>(input, upper, info);
    });
  }
}


template<typename scalar_t>
inline static void apply_cholesky_cusolver_potrs(Tensor& self_working_copy, const Tensor& A_column_major_copy, bool upper, Tensor& infos) {
  auto handle = at::cuda::getCurrentCUDASolverDnHandle();
  const auto uplo = upper ? CUBLAS_FILL_MODE_UPPER : CUBLAS_FILL_MODE_LOWER;
  const int64_t n = self_working_copy.size(-2);
  const int64_t nrhs = self_working_copy.size(-1);
  const int64_t lda = std::max<int64_t>(1, n);
  const int64_t batch_size = batchCount(self_working_copy);
  const int64_t self_matrix_stride = matrixStride(self_working_copy);
  scalar_t* self_working_copy_ptr = self_working_copy.data_ptr<scalar_t>();

  const scalar_t* A_ptr = A_column_major_copy.data_ptr<scalar_t>();
  const int64_t A_matrix_stride = matrixStride(A_column_major_copy);
  const int64_t ldb = std::max<int64_t>(1, A_column_major_copy.size(-1));

  int* infos_ptr = infos.data_ptr<int>();

#ifdef USE_CUSOLVER_64_BIT
  cusolverDnParams_t params;
  cudaDataType datatype = at::cuda::solver::get_cusolver_datatype<scalar_t>();
  TORCH_CUSOLVER_CHECK(cusolverDnCreateParams(&params));

  for (int64_t i = 0; i < batch_size; i++) {
    at::cuda::solver::xpotrs(
      handle, params, uplo, n, nrhs, datatype,
      A_ptr + i * A_matrix_stride,
      lda, datatype,
      self_working_copy_ptr + i * self_matrix_stride,
      ldb,
      infos_ptr
    );
  }

  TORCH_CUSOLVER_CHECK(cusolverDnDestroyParams(params));
#else // USE_CUSOLVER_64_BIT
  int n_32 = cuda_int_cast(n, "n");
  int nrhs_32 = cuda_int_cast(nrhs, "nrhs");
  int lda_32 = cuda_int_cast(lda, "lda");
  int ldb_32 = cuda_int_cast(ldb, "ldb");

  for (int64_t i = 0; i < batch_size; i++) {
    at::cuda::solver::potrs<scalar_t>(
      handle, uplo, n_32, nrhs_32,
      A_ptr + i * A_matrix_stride,
      lda_32,
      self_working_copy_ptr + i * self_matrix_stride,
      ldb_32,
      infos_ptr
    );
  }
#endif // USE_CUSOLVER_64_BIT
}


// This code path is only dispatched to if MAGMA is not linked in the pytorch build.
// cusolverDn<t>potrsBatched only supports nrhs == 1
template<typename scalar_t>
inline static void apply_cholesky_cusolver_potrsBatched(Tensor& self_working_copy, const Tensor& A_column_major_copy, bool upper, Tensor& infos) {
  auto handle = at::cuda::getCurrentCUDASolverDnHandle();
  const auto uplo = upper ? CUBLAS_FILL_MODE_UPPER : CUBLAS_FILL_MODE_LOWER;
  const int64_t n = self_working_copy.size(-2);
  const int64_t nrhs = self_working_copy.size(-1);
  const int64_t lda = std::max<int64_t>(1, n);
  const int64_t batch_size = batchCount(self_working_copy);

  const int64_t ldb = std::max<int64_t>(1, A_column_major_copy.size(-1));

  int* infos_ptr = infos.data_ptr<int>();

  auto self_ptr_array = get_device_pointers<scalar_t>(self_working_copy);
  auto A_ptr_array = get_device_pointers<scalar_t>(A_column_major_copy);

  at::cuda::solver::potrsBatched(
    handle, uplo,
    cuda_int_cast(n, "n"),
    cuda_int_cast(nrhs, "nrhs"),
    reinterpret_cast<scalar_t**>(A_ptr_array.data_ptr()),
    cuda_int_cast(lda, "lda"),
    reinterpret_cast<scalar_t**>(self_ptr_array.data_ptr()),
    cuda_int_cast(ldb, "ldb"),
    infos_ptr,
    cuda_int_cast(batch_size, "batch_size")
  );
}

Tensor _cholesky_solve_helper_cuda_cusolver(const Tensor& self, const Tensor& A, bool upper) {
  const int64_t batch_size = batchCount(self);
  at::Tensor infos = at::zeros({1}, self.options().dtype(at::kInt));
  at::Tensor self_working_copy = cloneBatchedColumnMajor(self);
  at::Tensor A_column_major_copy = cloneBatchedColumnMajor(A);

  const int64_t nrhs = self_working_copy.size(-1);

  // cusolverDn<t>potrsBatched only supports nrhs == 1
  if (batch_size > 1 && nrhs == 1) {
    AT_DISPATCH_FLOATING_AND_COMPLEX_TYPES(self.scalar_type(), "cholesky_cuda_potrs_batched", [&] {
      apply_cholesky_cusolver_potrsBatched<scalar_t>(self_working_copy, A_column_major_copy, upper, infos);
    });
  } else {
    AT_DISPATCH_FLOATING_AND_COMPLEX_TYPES(self.scalar_type(), "cholesky_cuda_potrs", [&] {
      apply_cholesky_cusolver_potrs<scalar_t>(self_working_copy, A_column_major_copy, upper, infos);
    });
  }

  // info from potrs and potrsBatched only report if the i-th parameter is wrong, not about the matrix singularity, etc.
  // So we don't need to check it all the time.
  TORCH_INTERNAL_ASSERT_DEBUG_ONLY(infos.item().toInt() == 0);

  return self_working_copy;
}


void _cholesky_inverse_cusolver_potrs_based(Tensor& result, Tensor& infos, bool upper) {
  at::Tensor input_working_copy = cloneBatchedColumnMajor(result);
  at::Tensor infos_gpu = at::zeros({1}, result.options().dtype(at::kInt));
  result.fill_(0);
  result.diagonal(/*offset=*/0, /*dim1=*/-2, /*dim2=*/-1).fill_(1);
  AT_DISPATCH_FLOATING_AND_COMPLEX_TYPES(result.scalar_type(), "cholesky_cuda_potri", [&] {
    apply_cholesky_cusolver_potrs<scalar_t>(result, input_working_copy, upper, infos_gpu);
  });

  // Debug only: info of cusolver potrs only check if the i-th parameter is wrong
  // Function argument `infos` is a CPU tensor, the following copy will cause a device-host sync.
  // infos.copy_(infos_gpu);
}

Tensor& cholesky_inverse_kernel_impl_cusolver(Tensor &result, Tensor& infos, bool upper) {
  _cholesky_inverse_cusolver_potrs_based(result, infos, upper);
  return result;
}


/*
  The geqrf function computes the QR decomposition of a m x n matrix A.

  Args:
  * `A` - [in] Tensor with matrices for QR decomposition,
          [out] Tensor containing R in the upper triangle of A
          and elementary reflectors below the main diagonal of A
  * `tau` - Tensor containing the magnitudes of the elementary reflectors
  * `m` - The number of rows of `input` to consider
  * `n` - The number of columns of `input` to consider (actual sizes of `input` could be larger)

  For further details, please see the cuSOLVER documentation for GEQRF.
*/
template <typename scalar_t>
static void apply_geqrf(const Tensor& A, const Tensor& tau) {
  int64_t m = A.size(-2);
  int64_t n = A.size(-1);
  int64_t lda = std::max<int64_t>(1, m);
  int64_t batch_size = batchCount(A);

  auto A_stride = matrixStride(A);
  auto tau_stride = tau.size(-1);

  auto A_data = A.data_ptr<scalar_t>();
  auto tau_data = tau.data_ptr<scalar_t>();

  auto infos = at::zeros({1}, A.options().dtype(at::kInt));
  auto infos_data = infos.data_ptr<int>();

  // get the optimal work size and allocate workspace tensor
#ifdef USE_CUSOLVER_64_BIT
  size_t worksize_device; // workspaceInBytesOnDevice
  size_t worksize_host; // workspaceInBytesOnHost
  cusolverDnParams_t params = NULL; // use default algorithm (currently it's the only option)
  at::cuda::solver::xgeqrf_bufferSize<scalar_t>(
      at::cuda::getCurrentCUDASolverDnHandle(),
      params,
      m,
      n,
      A_data,
      lda,
      tau_data,
      &worksize_device,
      &worksize_host);
#else
  int lwork;
  int m_32 = cuda_int_cast(m, "m");
  int n_32 = cuda_int_cast(n, "n");
  int lda_32 = cuda_int_cast(lda, "lda");
  at::cuda::solver::geqrf_bufferSize<scalar_t>(
      at::cuda::getCurrentCUDASolverDnHandle(), m_32, n_32, A_data, lda_32, &lwork);
#endif // USE_CUSOLVER_64_BIT

  for (decltype(batch_size) i = 0; i < batch_size; i++) {
    scalar_t* A_working_ptr = &A_data[i * A_stride];
    scalar_t* tau_working_ptr = &tau_data[i * tau_stride];
    auto handle = at::cuda::getCurrentCUDASolverDnHandle();

#ifdef USE_CUSOLVER_64_BIT
    // allocate workspace storage on device and host
    auto& device_allocator = *at::cuda::getCUDADeviceAllocator();
    auto work_device_data = device_allocator.allocate(worksize_device);
    auto& host_allocator = *at::getCPUAllocator();
    auto work_host_data = host_allocator.allocate(worksize_host);
    at::cuda::solver::xgeqrf<scalar_t>(
        handle,
        params,
        m,
        n,
        A_working_ptr,
        lda,
        tau_working_ptr,
        static_cast<scalar_t*>(work_device_data.get()),
        worksize_device,
        static_cast<scalar_t*>(work_host_data.get()),
        worksize_host,
        infos_data);
#else
    // allocate workspace storage on device
    auto& allocator = *at::cuda::getCUDADeviceAllocator();
    auto work_data = allocator.allocate(sizeof(scalar_t) * std::max<int>(1, lwork));
    at::cuda::solver::geqrf<scalar_t>(
        handle,
        m_32,
        n_32,
        A_working_ptr,
        lda_32,
        tau_working_ptr,
        static_cast<scalar_t*>(work_data.get()),
        lwork,
        infos_data);
#endif // USE_CUSOLVER_64_BIT
  }

  // info from geqrf only reports if the i-th parameter is wrong, not about the matrix singularity
  // so we don't need to check it all the time
  TORCH_INTERNAL_ASSERT_DEBUG_ONLY(infos.item().toInt() == 0);
}

// This is a type dispatching helper function for 'apply_geqrf'
void geqrf_cusolver(const Tensor& input, const Tensor& tau) {
  AT_DISPATCH_FLOATING_AND_COMPLEX_TYPES(input.scalar_type(), "geqrf_cuda", [&]{
    apply_geqrf<scalar_t>(input, tau);
  });
}

/*
  The ormqr function multiplies Q with another matrix from a sequence of
  elementary reflectors, such as is produced by the geqrf function.

  Args:
  * `input`     - Tensor with elementary reflectors below the diagonal,
                  encoding the matrix Q.
  * `tau`       - Tensor containing the magnitudes of the elementary
                  reflectors.
  * `other`     - [in] Tensor containing the matrix to be multiplied.
                  [out] result of the matrix multiplication with Q.
  * `left`      - bool, determining whether `other` is left- or right-multiplied with Q.
  * `transpose` - bool, determining whether to transpose (or conjugate transpose) Q before multiplying.

  For further details, please see the cuSOLVER documentation for ORMQR and UNMQR.
*/
template <typename scalar_t>
static void apply_ormqr(const Tensor& input, const Tensor& tau, const Tensor& other, bool left, bool transpose) {
  auto side = left ? CUBLAS_SIDE_LEFT : CUBLAS_SIDE_RIGHT;
  auto trans = transpose ? (input.is_complex() ? CUBLAS_OP_C : CUBLAS_OP_T) : CUBLAS_OP_N;

  auto input_data = input.data_ptr<scalar_t>();
  auto tau_data = tau.data_ptr<scalar_t>();
  auto other_data = other.data_ptr<scalar_t>();

  auto input_matrix_stride = matrixStride(input);
  auto other_matrix_stride = matrixStride(other);
  auto tau_stride = tau.size(-1);
  auto batch_size = batchCount(input);
  auto m = cuda_int_cast(other.size(-2), "m");
  auto n = cuda_int_cast(other.size(-1), "n");
  auto k = cuda_int_cast(tau.size(-1), "k");
  auto lda = std::max<int>(1, left ? m : n);
  auto ldc = std::max<int>(1, m);

  // get the optimal work size and allocate workspace tensor
  int lwork;
  at::cuda::solver::ormqr_bufferSize<scalar_t>(
    at::cuda::getCurrentCUDASolverDnHandle(), side, trans, m, n, k, input_data, lda, tau_data, other_data, ldc, &lwork);

  auto info = at::zeros({1}, input.options().dtype(at::kInt));
  auto info_data = info.data_ptr<int>();

  for (auto i = decltype(batch_size){0}; i < batch_size; i++) {
    scalar_t* input_working_ptr = &input_data[i * input_matrix_stride];
    scalar_t* other_working_ptr = &other_data[i * other_matrix_stride];
    scalar_t* tau_working_ptr = &tau_data[i * tau_stride];
    auto handle = at::cuda::getCurrentCUDASolverDnHandle();

    // allocate workspace storage
    auto& allocator = *at::cuda::getCUDADeviceAllocator();
    auto work_data = allocator.allocate(sizeof(scalar_t)*lwork);

    at::cuda::solver::ormqr<scalar_t>(
      handle, side, trans, m, n, k,
      input_working_ptr,
      lda,
      tau_working_ptr,
      other_working_ptr,
      ldc,
      static_cast<scalar_t*>(work_data.get()),
      lwork,
      info_data
    );

    // info from ormqr only reports if the i-th parameter is wrong
    // so we don't need to check it all the time
    TORCH_INTERNAL_ASSERT_DEBUG_ONLY(info.item().toInt() == 0);
  }
}

// This is a type dispatching helper function for 'apply_ormqr'
void ormqr_cusolver(const Tensor& input, const Tensor& tau, const Tensor& other, bool left, bool transpose) {
  AT_DISPATCH_FLOATING_AND_COMPLEX_TYPES(input.scalar_type(), "orgmr_cuda", [&]{
    apply_ormqr<scalar_t>(input, tau, other, left, transpose);
  });
}

/*
  The orgqr function allows reconstruction of an orthogonal (or unitary) matrix Q,
  from a sequence of elementary reflectors, such as produced by the geqrf function.

  Args:
  * `self` - Tensor with the directions of the elementary reflectors below the diagonal,
              it will be overwritten with the result
  * `tau` - Tensor containing the magnitudes of the elementary reflectors

  For further details, please see the cuSOLVER documentation for ORGQR and UNGQR.
*/
template <typename scalar_t>
inline static void apply_orgqr(Tensor& self, const Tensor& tau) {
  auto self_data = self.data_ptr<scalar_t>();
  auto tau_data = tau.data_ptr<scalar_t>();
  auto self_matrix_stride = matrixStride(self);
  auto batchsize = cuda_int_cast(batchCount(self), "batch size");
  auto m = cuda_int_cast(self.size(-2), "m");
  auto n = cuda_int_cast(self.size(-1), "n");
  auto k = cuda_int_cast(tau.size(-1), "k");
  auto tau_stride = std::max<int>(1, k);
  auto lda = std::max<int>(1, m);

  // LAPACK's requirement
  TORCH_INTERNAL_ASSERT(m >= n);
  TORCH_INTERNAL_ASSERT(n >= k);

  // cuSOLVER doesn't compute anything for this case, which is wrong
  // the result should be a matrix with 1 on the diagonal
  if (k == 0) {
    self.fill_(0);
    self.diagonal(/*offset=*/0, /*dim1=*/-2, /*dim2=*/-1).fill_(1);
    return;
  }

  // get the optimal work size and allocate workspace tensor
  int lwork;
  at::cuda::solver::orgqr_buffersize<scalar_t>(
    at::cuda::getCurrentCUDASolverDnHandle(), m, n, k, self_data, lda, tau_data, &lwork);

  auto info = at::zeros({1}, self.options().dtype(at::kInt));
  auto info_data = info.data_ptr<int>();

  for (auto i = decltype(batchsize){0}; i < batchsize; i++) {
    scalar_t* self_working_ptr = &self_data[i * self_matrix_stride];
    scalar_t* tau_working_ptr = &tau_data[i * tau_stride];
    auto handle = at::cuda::getCurrentCUDASolverDnHandle();

    // allocate workspace storage
    auto& allocator = *at::cuda::getCUDADeviceAllocator();
    auto work_data = allocator.allocate(sizeof(scalar_t)*lwork);

    at::cuda::solver::orgqr<scalar_t>(
      handle, m, n, k,
      self_working_ptr,
      lda,
      tau_working_ptr,
      static_cast<scalar_t*>(work_data.get()),
      lwork,
      info_data
    );

    // info from orgqr only reports if the i-th parameter is wrong
    // so we don't need to check it all the time
    TORCH_INTERNAL_ASSERT_DEBUG_ONLY(info.item().toInt() == 0);
  }
}

// This is a type dispatching helper function for 'apply_orgqr'
Tensor& orgqr_helper_cusolver(Tensor& result, const Tensor& tau) {
  AT_DISPATCH_FLOATING_AND_COMPLEX_TYPES(result.scalar_type(), "orgqr_cuda", [&]{
    apply_orgqr<scalar_t>(result, tau);
  });
  return result;
}

template <typename scalar_t>
static void apply_syevd(const Tensor& values, const Tensor& vectors, const Tensor& infos, bool upper, bool compute_eigenvectors) {
  using value_t = typename c10::scalar_value_type<scalar_t>::type;

  cublasFillMode_t uplo = upper ? CUBLAS_FILL_MODE_UPPER : CUBLAS_FILL_MODE_LOWER;
  cusolverEigMode_t jobz = compute_eigenvectors ? CUSOLVER_EIG_MODE_VECTOR : CUSOLVER_EIG_MODE_NOVECTOR;

  int64_t n = vectors.size(-1);
  int64_t lda = std::max<int64_t>(1, n);
  int64_t batch_size = batchCount(vectors);

  auto vectors_stride = matrixStride(vectors);
  auto values_stride = values.size(-1);

  auto vectors_data = vectors.data_ptr<scalar_t>();
  auto values_data = values.data_ptr<value_t>();
  auto infos_data = infos.data_ptr<int>();

  // get the optimal work size and allocate workspace tensor
#ifdef USE_CUSOLVER_64_BIT
  size_t worksize_device; // workspaceInBytesOnDevice
  size_t worksize_host; // workspaceInBytesOnHost
  cusolverDnParams_t params = NULL; // use default algorithm (currently it's the only option)
  at::cuda::solver::xsyevd_bufferSize<scalar_t>(
      at::cuda::getCurrentCUDASolverDnHandle(),
      params,
      jobz,
      uplo,
      n,
      vectors_data,
      lda,
      values_data,
      &worksize_device,
      &worksize_host);
#else
  int lwork;
  int n_32 = cuda_int_cast(n, "n");
  int lda_32 = cuda_int_cast(lda, "lda");
  at::cuda::solver::syevd_bufferSize<scalar_t>(
      at::cuda::getCurrentCUDASolverDnHandle(), jobz, uplo, n_32, vectors_data, lda_32, values_data, &lwork);
#endif // USE_CUSOLVER_64_BIT

  for (decltype(batch_size) i = 0; i < batch_size; i++) {
    scalar_t* vectors_working_ptr = &vectors_data[i * vectors_stride];
    value_t* values_working_ptr = &values_data[i * values_stride];
    int* info_working_ptr = &infos_data[i];
    auto handle = at::cuda::getCurrentCUDASolverDnHandle();

#ifdef USE_CUSOLVER_64_BIT
    // allocate workspace storage on device and host
    auto& device_allocator = *at::cuda::getCUDADeviceAllocator();
    auto work_device_data = device_allocator.allocate(worksize_device);
    auto& host_allocator = *at::getCPUAllocator();
    auto work_host_data = host_allocator.allocate(worksize_host);
    at::cuda::solver::xsyevd<scalar_t>(
        handle,
        params,
        jobz,
        uplo,
        n,
        vectors_working_ptr,
        lda,
        values_working_ptr,
        static_cast<scalar_t*>(work_device_data.get()),
        worksize_device,
        static_cast<scalar_t*>(work_host_data.get()),
        worksize_host,
        info_working_ptr);
#else
    // allocate workspace storage on device
    auto& allocator = *at::cuda::getCUDADeviceAllocator();
    auto work_data = allocator.allocate(sizeof(scalar_t) * lwork);
    at::cuda::solver::syevd<scalar_t>(
        handle,
        jobz,
        uplo,
        n_32,
        vectors_working_ptr,
        lda_32,
        values_working_ptr,
        static_cast<scalar_t*>(work_data.get()),
        lwork,
        info_working_ptr);
#endif // USE_CUSOLVER_64_BIT
  }
}

template <typename scalar_t>
static void apply_syevj(const Tensor& values, const Tensor& vectors, const Tensor& infos, bool upper, bool compute_eigenvectors) {
  using value_t = typename c10::scalar_value_type<scalar_t>::type;

  cublasFillMode_t uplo = upper ? CUBLAS_FILL_MODE_UPPER : CUBLAS_FILL_MODE_LOWER;
  cusolverEigMode_t jobz = compute_eigenvectors ? CUSOLVER_EIG_MODE_VECTOR : CUSOLVER_EIG_MODE_NOVECTOR;

  int n = cuda_int_cast(vectors.size(-1), "n");
  int lda = std::max<int>(1, n);
  auto batch_size = batchCount(vectors);

  auto vectors_stride = matrixStride(vectors);
  auto values_stride = values.size(-1);

  auto vectors_data = vectors.data_ptr<scalar_t>();
  auto values_data = values.data_ptr<value_t>();
  auto infos_data = infos.data_ptr<int>();

  // syevj_params controls the numerical accuracy of syevj
  // by default the tolerance is set to machine accuracy
  // the maximum number of iteration of Jacobi method by default is 100
  // cuSOLVER documentations says: "15 sweeps are good enough to converge to machine accuracy"
  // LAPACK has SVD routine based on similar Jacobi algorithm (gesvj) and there a maximum of 30 iterations is set
  // Let's use the default values for now
  syevjInfo_t syevj_params;
  TORCH_CUSOLVER_CHECK(cusolverDnCreateSyevjInfo(&syevj_params));

  // get the optimal work size and allocate workspace tensor
  int lwork;
  at::cuda::solver::syevj_bufferSize<scalar_t>(
      at::cuda::getCurrentCUDASolverDnHandle(), jobz, uplo, n, vectors_data, lda, values_data, &lwork, syevj_params);

  for (decltype(batch_size) i = 0; i < batch_size; i++) {
    scalar_t* vectors_working_ptr = &vectors_data[i * vectors_stride];
    value_t* values_working_ptr = &values_data[i * values_stride];
    int* info_working_ptr = &infos_data[i];
    auto handle = at::cuda::getCurrentCUDASolverDnHandle();

    // allocate workspace storage on device
    auto& allocator = *at::cuda::getCUDADeviceAllocator();
    auto work_data = allocator.allocate(sizeof(scalar_t) * lwork);
    at::cuda::solver::syevj<scalar_t>(
        handle,
        jobz,
        uplo,
        n,
        vectors_working_ptr,
        lda,
        values_working_ptr,
        static_cast<scalar_t*>(work_data.get()),
        lwork,
        info_working_ptr,
        syevj_params);
  }
  TORCH_CUSOLVER_CHECK(cusolverDnDestroySyevjInfo(syevj_params));
}

template <typename scalar_t>
static void apply_syevj_batched(const Tensor& values, const Tensor& vectors, const Tensor& infos, bool upper, bool compute_eigenvectors) {
  using value_t = typename c10::scalar_value_type<scalar_t>::type;

  cublasFillMode_t uplo = upper ? CUBLAS_FILL_MODE_UPPER : CUBLAS_FILL_MODE_LOWER;
  cusolverEigMode_t jobz = compute_eigenvectors ? CUSOLVER_EIG_MODE_VECTOR : CUSOLVER_EIG_MODE_NOVECTOR;

  int n = cuda_int_cast(vectors.size(-1), "n");
  int lda = std::max<int>(1, n);
  int batch_size = cuda_int_cast(batchCount(vectors), "batch_size");

  auto vectors_data = vectors.data_ptr<scalar_t>();
  auto values_data = values.data_ptr<value_t>();
  auto infos_data = infos.data_ptr<int>();

  // syevj_params controls the numerical accuracy of syevj
  // by default the tolerance is set to machine accuracy
  // the maximum number of iteration of Jacobi method by default is 100
  // cuSOLVER documentations says: "15 sweeps are good enough to converge to machine accuracy"
  // LAPACK has SVD routine based on similar Jacobi algorithm (gesvj) and there a maximum of 30 iterations is set
  // Let's use the default values for now
  syevjInfo_t syevj_params;
  TORCH_CUSOLVER_CHECK(cusolverDnCreateSyevjInfo(&syevj_params));
  TORCH_CUSOLVER_CHECK(cusolverDnXsyevjSetSortEig(syevj_params, 1));

  auto handle = at::cuda::getCurrentCUDASolverDnHandle();

  // get the optimal work size and allocate workspace tensor
  int lwork;
  at::cuda::solver::syevjBatched_bufferSize<scalar_t>(
      handle,
      jobz,
      uplo,
      n,
      vectors_data,
      lda,
      values_data,
      &lwork,
      syevj_params,
      batch_size);

  // allocate workspace storage on device
  auto& allocator = *at::cuda::getCUDADeviceAllocator();
  auto work_data = allocator.allocate(sizeof(scalar_t) * lwork);
  at::cuda::solver::syevjBatched<scalar_t>(
      handle,
      jobz,
      uplo,
      n,
      vectors_data,
      lda,
      values_data,
      static_cast<scalar_t*>(work_data.get()),
      lwork,
      infos_data,
      syevj_params,
      batch_size);
  TORCH_CUSOLVER_CHECK(cusolverDnDestroySyevjInfo(syevj_params));
}

static void linalg_eigh_cusolver_syevd(const Tensor& eigenvalues, const Tensor& eigenvectors, const Tensor& infos, bool upper, bool compute_eigenvectors) {
  AT_DISPATCH_FLOATING_AND_COMPLEX_TYPES(eigenvectors.scalar_type(), "linalg_eigh_cuda", [&] {
    apply_syevd<scalar_t>(eigenvalues, eigenvectors, infos, upper, compute_eigenvectors);
  });
}

static void linalg_eigh_cusolver_syevj(const Tensor& eigenvalues, const Tensor& eigenvectors, const Tensor& infos, bool upper, bool compute_eigenvectors) {
  AT_DISPATCH_FLOATING_AND_COMPLEX_TYPES(eigenvectors.scalar_type(), "linalg_eigh_cuda", [&] {
    apply_syevj<scalar_t>(eigenvalues, eigenvectors, infos, upper, compute_eigenvectors);
  });
}

static void linalg_eigh_cusolver_syevj_batched(const Tensor& eigenvalues, const Tensor& eigenvectors, const Tensor& infos, bool upper, bool compute_eigenvectors) {
  AT_DISPATCH_FLOATING_AND_COMPLEX_TYPES(eigenvectors.scalar_type(), "linalg_eigh_cuda", [&] {
    apply_syevj_batched<scalar_t>(eigenvalues, eigenvectors, infos, upper, compute_eigenvectors);
  });
}

void linalg_eigh_cusolver(const Tensor& eigenvalues, const Tensor& eigenvectors, const Tensor& infos, bool upper, bool compute_eigenvectors) {
  if (use_cusolver_syevj_batched_ && batchCount(eigenvectors) > 1 && eigenvectors.size(-1) <= 32) {
    // Use syevjBatched for batched matrix opertion when matrix size <= 32
    // See https://github.com/pytorch/pytorch/pull/53040#issuecomment-788264724
    linalg_eigh_cusolver_syevj_batched(eigenvalues, eigenvectors, infos, upper, compute_eigenvectors);
  } else if (eigenvectors.scalar_type() == at::kFloat && eigenvectors.size(-1) >= 32 && eigenvectors.size(-1) <= 512) {
    // syevj is better than syevd for float32 dtype and matrix sizes 32x32 - 512x512
    // See https://github.com/pytorch/pytorch/pull/53040#issuecomment-788264724
    linalg_eigh_cusolver_syevj(eigenvalues, eigenvectors, infos, upper, compute_eigenvectors);
  } else {
    linalg_eigh_cusolver_syevd(eigenvalues, eigenvectors, infos, upper, compute_eigenvectors);
  }
}

// The 'apply_' word is used for templated by dtype functions that call an API routine
// underneath. Since the cusolver API has a slightly different structure we do not prepend
// apply_ to this function.
void lu_factor_looped_cusolver(const Tensor& self, const Tensor& pivots, const Tensor& infos, bool get_pivots) {
  AT_DISPATCH_FLOATING_AND_COMPLEX_TYPES(
    self.scalar_type(),
    "lu_factor_cusolver",
    [&self,
     &pivots,
     &infos,
     get_pivots]() {
    const auto m = cuda_int_cast(self.size(-2), "m");
    const auto n = cuda_int_cast(self.size(-1), "n");
    const auto lda = std::max<int>(1, m);
    const auto self_stride = matrixStride(self);
    const auto batch_size = batchCount(self);
    const auto self_data = self.data_ptr<scalar_t>();
    const auto infos_data = infos.data_ptr<int>();

    const auto pivots_data = get_pivots ? pivots.data_ptr<int>() : nullptr;
    const auto pivots_stride = get_pivots ? pivots.size(-1) : 0;

    const auto handle = at::cuda::getCurrentCUDASolverDnHandle();
    for (auto batch = decltype(batch_size){0}; batch < batch_size; ++batch) {
      at::cuda::solver::getrf<scalar_t>(
        handle, m, n,
        self_data + batch * self_stride,
        lda,
        get_pivots ? pivots_data + batch * pivots_stride : nullptr,
        infos_data + batch
      );
    }
  });

  // Necessary because cuSOLVER uses nan for outputs that correspond to 0 in MAGMA for non-pivoted LU.
  // https://github.com/pytorch/pytorch/issues/53879#issuecomment-830633572
  if (!get_pivots) {
    // nan_to_num does not work for complex inputs
    // https://github.com/pytorch/pytorch/issues/59247
    if (self.is_complex()) {
      self.copy_(at::where(self.eq(self), self,  at::scalar_tensor(0., self.options())));
    } else {
      at::nan_to_num_(const_cast<Tensor&>(self), 0, std::numeric_limits<double>::infinity(),
        -std::numeric_limits<double>::infinity());
    }
  }
}

void lu_solve_looped_cusolver(const Tensor& LU, const Tensor& pivots, const Tensor& B, TransposeType transpose) {
  AT_DISPATCH_FLOATING_AND_COMPLEX_TYPES(LU.scalar_type(), "lu_solve_cusolver", [&] {
    const auto trans = to_cublas(transpose);
<<<<<<< HEAD
    int n = cuda_int_cast(LU.size(-2), "n");
    int nrhs = cuda_int_cast(B.size(-1), "nrhs");
    auto batch_size = batchCount(LU);
    auto info = at::zeros({1}, LU.options().dtype(kInt));
=======
    int n = cuda_int_cast(lu.size(-2), "n");
    int nrhs = cuda_int_cast(b.size(-1), "nrhs");
    auto batch_size = batchCount(b);
    auto info = at::zeros({1}, lu.options().dtype(kInt));
>>>>>>> 1e37c208
    auto info_data = info.data_ptr<int>();
    auto b_data = B.data_ptr<scalar_t>();
    auto lu_data = LU.data_ptr<scalar_t>();
    auto pivots_data = pivots.data_ptr<int>();
<<<<<<< HEAD
    auto pivots_stride = pivots.size(-1);
    auto lu_stride = matrixStride(LU);
    auto b_stride = matrixStride(B);
=======
    auto pivots_stride = pivots.dim() > 1 ? pivots.stride(-2) : 0;
    auto lu_stride = lu.dim() > 2 ? lu.stride(-3) : 0;
    auto b_stride = matrixStride(b);
>>>>>>> 1e37c208
    int leading_dimension = cuda_int_cast(std::max<int>(1, n), "leading_dimension");

    // lu and pivots tensors can be broadcast to b
    // here we construct a helper indexing tensor to linearly index into lu and pivots
    IntArrayRef lu_batch_shape(lu.sizes().data(), lu.dim() - 2);
    IntArrayRef b_batch_shape(b.sizes().data(), b.dim() - 2);
    BroadcastLinearIndices lu_index(
        batchCount(lu), lu_batch_shape, b_batch_shape);

    auto handle = at::cuda::getCurrentCUDASolverDnHandle();
    for (auto batch = decltype(batch_size){0}; batch < batch_size; ++batch) {
      int64_t lu_index_i = lu_index(batch);
      at::cuda::solver::getrs<scalar_t>(
        handle,
        n,
        nrhs,
        lu_data + lu_index_i * lu_stride,
        leading_dimension,
        pivots_data + lu_index_i * pivots_stride,
        b_data + batch * b_stride,
        leading_dimension,
        info_data,
        trans);

        TORCH_INTERNAL_ASSERT_DEBUG_ONLY(info.item().toInt() == 0);
    }
  });
}

#endif  // USE_CUSOLVER

}} // namespace at::native<|MERGE_RESOLUTION|>--- conflicted
+++ resolved
@@ -125,8 +125,8 @@
 #ifndef CUDART_VERSION
   TORCH_CHECK(false, "linalg.lu_solve: cuBLAS backend for linalg.lu_solve is not available.")
 #else
-  TORCH_INTERNAL_ASSERT(batchCount(b) == batchCount(lu), "batch_size of b and lu must be the same");
-  TORCH_INTERNAL_ASSERT(batchCount(lu) == batchCount(pivots.unsqueeze(-1)), "batch_size of lu and pivots must be the same");
+  TORCH_INTERNAL_ASSERT(batchCount(LU) == batchCount(B), "batch_size of LU and B must be the same");
+  TORCH_INTERNAL_ASSERT(batchCount(LU) == batchCount(pivots.unsqueeze(-1)), "batch_size of LU and pivots must be the same");
   const auto trans = to_cublas(transpose);
 
   auto pivots_data = pivots.data_ptr<int>();
@@ -1481,38 +1481,25 @@
 void lu_solve_looped_cusolver(const Tensor& LU, const Tensor& pivots, const Tensor& B, TransposeType transpose) {
   AT_DISPATCH_FLOATING_AND_COMPLEX_TYPES(LU.scalar_type(), "lu_solve_cusolver", [&] {
     const auto trans = to_cublas(transpose);
-<<<<<<< HEAD
     int n = cuda_int_cast(LU.size(-2), "n");
     int nrhs = cuda_int_cast(B.size(-1), "nrhs");
-    auto batch_size = batchCount(LU);
+    auto batch_size = batchCount(B);
     auto info = at::zeros({1}, LU.options().dtype(kInt));
-=======
-    int n = cuda_int_cast(lu.size(-2), "n");
-    int nrhs = cuda_int_cast(b.size(-1), "nrhs");
-    auto batch_size = batchCount(b);
-    auto info = at::zeros({1}, lu.options().dtype(kInt));
->>>>>>> 1e37c208
     auto info_data = info.data_ptr<int>();
     auto b_data = B.data_ptr<scalar_t>();
     auto lu_data = LU.data_ptr<scalar_t>();
     auto pivots_data = pivots.data_ptr<int>();
-<<<<<<< HEAD
-    auto pivots_stride = pivots.size(-1);
-    auto lu_stride = matrixStride(LU);
+    auto pivots_stride = pivots.dim() > 1 ? pivots.stride(-2) : 0;
+    auto lu_stride = LU.dim() > 2 ? LU.stride(-3) : 0;
     auto b_stride = matrixStride(B);
-=======
-    auto pivots_stride = pivots.dim() > 1 ? pivots.stride(-2) : 0;
-    auto lu_stride = lu.dim() > 2 ? lu.stride(-3) : 0;
-    auto b_stride = matrixStride(b);
->>>>>>> 1e37c208
     int leading_dimension = cuda_int_cast(std::max<int>(1, n), "leading_dimension");
 
     // lu and pivots tensors can be broadcast to b
     // here we construct a helper indexing tensor to linearly index into lu and pivots
-    IntArrayRef lu_batch_shape(lu.sizes().data(), lu.dim() - 2);
-    IntArrayRef b_batch_shape(b.sizes().data(), b.dim() - 2);
+    IntArrayRef lu_batch_shape(LU.sizes().data(), LU.dim() - 2);
+    IntArrayRef b_batch_shape(B.sizes().data(), B.dim() - 2);
     BroadcastLinearIndices lu_index(
-        batchCount(lu), lu_batch_shape, b_batch_shape);
+        batchCount(LU), lu_batch_shape, b_batch_shape);
 
     auto handle = at::cuda::getCurrentCUDASolverDnHandle();
     for (auto batch = decltype(batch_size){0}; batch < batch_size; ++batch) {
