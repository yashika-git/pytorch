--- conflicted
+++ resolved
@@ -21,11 +21,7 @@
 namespace {
 
 void expectCallsIncrement(DispatchKey dispatch_key) {
-<<<<<<< HEAD
-  at::AutoDispatchBelowAutograd non_var_type_mode(true);
-=======
   at::AutoDispatchBelowAutograd mode;
->>>>>>> 078fadaa
 
   // assert that schema and cpu kernel are present
   auto op = c10::Dispatcher::singleton().findSchema({"_test::my_op", ""});
@@ -36,11 +32,7 @@
 }
 
 void expectCallsDecrement(DispatchKey dispatch_key) {
-<<<<<<< HEAD
-  at::AutoDispatchBelowAutograd non_var_type_mode(true);
-=======
   at::AutoDispatchBelowAutograd mode;
->>>>>>> 078fadaa
 
   // assert that schema and cpu kernel are present
   auto op = c10::Dispatcher::singleton().findSchema({"_test::my_op", ""});
@@ -611,11 +603,7 @@
 }
 
 void expectCallsConcatUnboxed(DispatchKey dispatch_key) {
-<<<<<<< HEAD
-  at::AutoDispatchBelowAutograd non_var_type_mode(true);
-=======
   at::AutoDispatchBelowAutograd mode;
->>>>>>> 078fadaa
 
   // assert that schema and cpu kernel are present
   auto op = c10::Dispatcher::singleton().findSchema({"_test::my_op", ""});
